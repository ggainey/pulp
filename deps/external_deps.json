{
    "python-qpid": {
        "version": "0.26-3",
        "platform": ["el6"]
    },
    "qpid-cpp": {
        "version": "0.26-9",
        "platform": ["el6"]
    },
    "qpid-qmf": {
        "version": "0.26-2",
        "platform": ["el6"]
<<<<<<< HEAD
    },
    "pulp-docker": {
        "version": "0.2.2-1",
        "platform": ["el6", "el7", "fc20", "fc21"]
    },
    "pulp-python": {
        "version": "0.0.0-1",
        "platform": ["el6", "el7", "fc20", "fc21"]
    },
    "python-crane": {
        "version": "0.2.2-1",
        "platform": ["el6", "el7", "fc20", "fc21"]
=======
>>>>>>> e0799d02
    }
}<|MERGE_RESOLUTION|>--- conflicted
+++ resolved
@@ -10,20 +10,5 @@
     "qpid-qmf": {
         "version": "0.26-2",
         "platform": ["el6"]
-<<<<<<< HEAD
-    },
-    "pulp-docker": {
-        "version": "0.2.2-1",
-        "platform": ["el6", "el7", "fc20", "fc21"]
-    },
-    "pulp-python": {
-        "version": "0.0.0-1",
-        "platform": ["el6", "el7", "fc20", "fc21"]
-    },
-    "python-crane": {
-        "version": "0.2.2-1",
-        "platform": ["el6", "el7", "fc20", "fc21"]
-=======
->>>>>>> e0799d02
     }
 }