--- conflicted
+++ resolved
@@ -119,10 +119,6 @@
         self.add_option(options.OPTION_REPO_ID)
 
     def run(self, **kwargs):
-<<<<<<< HEAD
-        pass
-
-=======
         repo_id = kwargs[options.OPTION_REPO_ID.keyword]
         self.prompt.render_title(_('Repository Status [%(r)s]') % {'r' : repo_id})
 
@@ -135,31 +131,21 @@
             self.prompt.render_paragraph(msg, tag='no-tasks')
         else:
             status.display_group_status(self.context, self.renderer, task_group_id)
->>>>>>> d45f4df1
 
 
 class RunPublishRepositoryCommand(PulpCliCommand):
     """
     Base class for repo publish operation. 
     
-<<<<<<< HEAD
-    Requests an immediate publish for a repository. Specified distributor_id is used 
-    for publishing. If the publish begins (it is not postponed or rejected), 
-=======
     Requests an immediate publish for a repository. Specified distributor_id is used
     for publishing. If the publish begins (it is not postponed or rejected),
->>>>>>> d45f4df1
     the provided renderer will be used to track its progress. The user has the option 
     to exit the progress polling or skip it entirely through a flag on the run command.
     List of additional configuration override options can be passed in override_config_options.
     """
 
     def __init__(self, context, renderer, distributor_id, name='run', description=DESC_PUBLISH_RUN, 
-<<<<<<< HEAD
-                 method=None, override_config_options=[]):
-=======
                  method=None, override_config_options=()):
->>>>>>> d45f4df1
         """
         :param context: Pulp client context
         :type context: See okaara
@@ -171,14 +157,9 @@
         :type distributor_id: str
 
         :param override_config_options: Additional publish options to be accepted from user. These options will override 
-<<<<<<< HEAD
-                                        respective options from the default publish config.
-        :type override_config_options: List of PulpCliOption and PulpCliFlag instances 
-=======
             respective options from the default publish config. Each entry should be
             either a PulpCliOption or PulpCliFlag instance
         :type override_config_options: list
->>>>>>> d45f4df1
         """
         if method is None:
             method = self.run
@@ -277,11 +258,6 @@
 
         self.add_option(options.OPTION_REPO_ID)
 
-<<<<<<< HEAD
-
-    def run(self, **kwargs):
-        pass
-=======
     def run(self, **kwargs):
         repo_id = kwargs[options.OPTION_REPO_ID.keyword]
         self.prompt.render_title(_('Repository Status [%(r)s]') % {'r' : repo_id})
@@ -294,5 +270,4 @@
             msg = _('The repository is not performing any operations')
             self.prompt.render_paragraph(msg, tag='no-tasks')
         else:
-            status.display_group_status(self.context, self.renderer, task_group_id)
->>>>>>> d45f4df1
+            status.display_group_status(self.context, self.renderer, task_group_id)