# -*- coding: utf-8 -*-
#
# Copyright © 2012 Red Hat, Inc.
#
# This software is licensed to you under the GNU General Public
# License as published by the Free Software Foundation; either version
# 2 of the License (GPLv2) or (at your option) any later version.
# There is NO WARRANTY for this software, express or implied,
# including the implied warranties of MERCHANTABILITY,
# NON-INFRINGEMENT, or FITNESS FOR A PARTICULAR PURPOSE. You should
# have received a copy of GPLv2 along with this software; if not, see
# http://www.gnu.org/licenses/old-licenses/gpl-2.0.txt.

<<<<<<< HEAD
=======
"""
Methods in this module are meant to be passed to Okaara's validator function.
As such, all methods have no return value. An exception will be raised if
validation fails. See the parsers module if a return value is desired.
"""

>>>>>>> d45f4df1
import re
from gettext import gettext as _

from pulp.common import dateutils

<<<<<<< HEAD
def positive_int_validator(x):
    """
    Validates that the input is a positive integer. This call will raise
    an exception to be passed to the CLI framework if it is invalid; there is
    no return otherwise.

    :param x: input value to be validated
    :type  x: int
=======

ID_REGEX = re.compile(r'^[\-_A-Za-z0-9]+$')


def positive_int_validator(x):
    """
    Validates that the input is a positive integer.

    :param x: input value to be validated
    :type  x: int

    :raise ValueError: if the input is not a positive integer
>>>>>>> d45f4df1
    """
    if int(x) <= 0:
        raise ValueError(_('value must be greater than 0'))


def non_negative_int_validator(x):
    """
<<<<<<< HEAD
    Validates that the input is a non-negative integer. This call will raise
    an exception to be passed to the CLI framework if it is invalid; there is
    no return otherwise.

    :param x: input value to be validated
    :type  x: int
=======
    Validates that the input is a non-negative integer.

    :param x: input value to be validated
    :type  x: int

    :raise ValueError: if the input is not a non-negative integer
>>>>>>> d45f4df1
    """
    if int(x) < 0:
        raise ValueError(_('value must not be negative'))


def interval_iso6801_validator(x):
    """
    Validates that a user-entered value is a correct iso8601 date with
<<<<<<< HEAD
    an interval. This call will raise an exception to be passed to the CLI
    framework if it is invalid; there is no return otherwise.

    :param x: input value to be validated
    :type  x: str
=======
    an interval.

    :param x: input value to be validated
    :type  x: str

    :raise ValueError: if the input is not a valid iso8601 string
>>>>>>> d45f4df1
    """

    # These are meant to be used with okaara which expects either ValueError or
    # TypeError for a graceful failure, so catch any parsing errors and raise
    # the appropriate new error.
    try:
        dateutils.parse_iso8601_interval(x)
    except Exception:
        raise ValueError(_('value must be a valid iso8601 string with an interval'))


def id_validator(x):
    """
<<<<<<< HEAD
    Validates that the id only contains letters, numbers, underscores and hyphens.
    This call will raise an exception to be passed to the CLI framework if it is invalid; there is
    no return otherwise.

    :param x: input value to be validated
    :type  x: str
    """
    ID_REGEX = re.compile(r'^[\-_A-Za-z0-9]+$')
    if ID_REGEX.match(x) is None:
        raise ValueError(_('value must contain only letters, numbers, underscore and hyphen'))
=======
    Validates that the input is a valid Pulp ID. This validator can be used on
    either a single ID or a list of IDs, the latter occuring in the event that
    allow_multiple is set to True for the option.

    :param x: input value to be validated
    :type  x: str or list

    :raise ValueError: if the input is not a valid ID or any entry in the list
           of IDs is invalid
    """
    if not isinstance(x, (list, tuple)):
        x = [x]

    for input in x:
        if ID_REGEX.match(input) is None:
            raise ValueError(_('value must contain only letters, numbers, underscores, and hyphens'))
>>>>>>> d45f4df1
<|MERGE_RESOLUTION|>--- conflicted
+++ resolved
@@ -11,30 +11,17 @@
 # have received a copy of GPLv2 along with this software; if not, see
 # http://www.gnu.org/licenses/old-licenses/gpl-2.0.txt.
 
-<<<<<<< HEAD
-=======
 """
 Methods in this module are meant to be passed to Okaara's validator function.
 As such, all methods have no return value. An exception will be raised if
 validation fails. See the parsers module if a return value is desired.
 """
 
->>>>>>> d45f4df1
 import re
 from gettext import gettext as _
 
 from pulp.common import dateutils
 
-<<<<<<< HEAD
-def positive_int_validator(x):
-    """
-    Validates that the input is a positive integer. This call will raise
-    an exception to be passed to the CLI framework if it is invalid; there is
-    no return otherwise.
-
-    :param x: input value to be validated
-    :type  x: int
-=======
 
 ID_REGEX = re.compile(r'^[\-_A-Za-z0-9]+$')
 
@@ -47,7 +34,6 @@
     :type  x: int
 
     :raise ValueError: if the input is not a positive integer
->>>>>>> d45f4df1
     """
     if int(x) <= 0:
         raise ValueError(_('value must be greater than 0'))
@@ -55,21 +41,12 @@
 
 def non_negative_int_validator(x):
     """
-<<<<<<< HEAD
-    Validates that the input is a non-negative integer. This call will raise
-    an exception to be passed to the CLI framework if it is invalid; there is
-    no return otherwise.
-
-    :param x: input value to be validated
-    :type  x: int
-=======
     Validates that the input is a non-negative integer.
 
     :param x: input value to be validated
     :type  x: int
 
     :raise ValueError: if the input is not a non-negative integer
->>>>>>> d45f4df1
     """
     if int(x) < 0:
         raise ValueError(_('value must not be negative'))
@@ -78,20 +55,12 @@
 def interval_iso6801_validator(x):
     """
     Validates that a user-entered value is a correct iso8601 date with
-<<<<<<< HEAD
-    an interval. This call will raise an exception to be passed to the CLI
-    framework if it is invalid; there is no return otherwise.
-
-    :param x: input value to be validated
-    :type  x: str
-=======
     an interval.
 
     :param x: input value to be validated
     :type  x: str
 
     :raise ValueError: if the input is not a valid iso8601 string
->>>>>>> d45f4df1
     """
 
     # These are meant to be used with okaara which expects either ValueError or
@@ -105,18 +74,6 @@
 
 def id_validator(x):
     """
-<<<<<<< HEAD
-    Validates that the id only contains letters, numbers, underscores and hyphens.
-    This call will raise an exception to be passed to the CLI framework if it is invalid; there is
-    no return otherwise.
-
-    :param x: input value to be validated
-    :type  x: str
-    """
-    ID_REGEX = re.compile(r'^[\-_A-Za-z0-9]+$')
-    if ID_REGEX.match(x) is None:
-        raise ValueError(_('value must contain only letters, numbers, underscore and hyphen'))
-=======
     Validates that the input is a valid Pulp ID. This validator can be used on
     either a single ID or a list of IDs, the latter occuring in the event that
     allow_multiple is set to True for the option.
@@ -133,4 +90,3 @@
     for input in x:
         if ID_REGEX.match(input) is None:
             raise ValueError(_('value must contain only letters, numbers, underscores, and hyphens'))
->>>>>>> d45f4df1
