--- conflicted
+++ resolved
@@ -10,8 +10,6 @@
 # NON-INFRINGEMENT, or FITNESS FOR A PARTICULAR PURPOSE. You should
 # have received a copy of GPLv2 along with this software; if not, see
 # http://www.gnu.org/licenses/old-licenses/gpl-2.0.txt.
-
-import logging
 
 import web
 
@@ -30,14 +28,7 @@
 import pulp.server.managers.factory as managers
 
 
-_LOG = logging.getLogger(__name__)
-
-<<<<<<< HEAD
-=======
 USER_WHITELIST = [u'login', u'name', u'roles']
-
-# -- controllers --------------------------------------------------------------
->>>>>>> c3871a6b
 
 
 class UsersCollection(JSONController):
