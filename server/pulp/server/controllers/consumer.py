--- conflicted
+++ resolved
@@ -74,10 +74,6 @@
     """
 
     bind_manager = managers.consumer_bind_manager()
-<<<<<<< HEAD
-    bind_manager.delete(consumer_id, repo_id, distributor_id, True)
-=======
-    binding = bind_manager.get_bind(consumer_id, repo_id, distributor_id)
     bind_manager.delete(consumer_id, repo_id, distributor_id, True)
 
     response = TaskResult()
@@ -149,4 +145,3 @@
     """
     agent_manager = managers.consumer_agent_manager()
     return agent_manager.uninstall_content(consumer_id, units, options)
->>>>>>> e8820229
