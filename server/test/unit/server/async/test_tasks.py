--- conflicted
+++ resolved
@@ -369,22 +369,11 @@
         save = self.mock_task_status.return_value.save
         save.assert_called_once_with(fields_to_set_on_insert=['state', 'start_time'])
 
-<<<<<<< HEAD
     def test_inner_task_id_returned(self):
         self.assertEqual(self.result, str(self.mock_uuid.uuid4.return_value))
 
 
 class TestTaskOnSuccessHandler(ResourceReservationTests):
-=======
-        self.assertEqual(async_result, mock_async_result)
-        expected_resource_id = ":".join([resource_type, resource_id])
-        _reserve_resource.assert_called_once_with((expected_resource_id,),
-                                                  queue=tasks.RESOURCE_MANAGER_QUEUE)
-        apply_async.assert_called_once_with(task, *some_args, **some_kwargs)
-        _queue_release_resource.apply_async.assert_called_once_with((expected_resource_id,),
-                                                                    queue=WORKER_1,
-                                                                    exchange='C.dq')
->>>>>>> 610e57f5
 
     @mock.patch('pulp.server.async.tasks.Task.request')
     def test_updates_task_status_correctly(self, mock_request):
