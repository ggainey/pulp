--- conflicted
+++ resolved
@@ -47,24 +47,14 @@
 
         mock_event = mock.Mock()
         mock_worker.objects.return_value.first.return_value = None
-<<<<<<< HEAD
-        mock__parse_and_log_event.return_value = {'worker_name': 'fake-worker',
-                                                  'timestamp': '2014-12-08T15:52:29Z',
-                                                  'type': 'fake-type'}
-=======
         mock__parse_and_log_event.return_value = {
             'worker_name': 'fake-worker', 'timestamp': '2014-12-08T15:52:29Z',
             'local_received': '2014-12-08T15:52:36Z', 'type': 'fake-type'}
->>>>>>> bbcc8124
 
         worker_watcher.handle_worker_heartbeat(mock_event)
 
         mock_worker.objects.return_value.update_one.\
-<<<<<<< HEAD
-            assert_called_once_with(set__last_heartbeat='2014-12-08T15:52:29Z', upsert=True)
-=======
             assert_called_once_with(set__last_heartbeat='2014-12-08T15:52:36Z', upsert=True)
->>>>>>> bbcc8124
         mock_logger.info.assert_called_once_with('New worker \'fake-worker\' discovered')
 
     @mock.patch('pulp.server.async.worker_watcher._logger')
@@ -78,24 +68,14 @@
 
         mock_event = mock.Mock()
         mock_worker.objects.return_value.first.return_value = mock.Mock()
-<<<<<<< HEAD
-        mock__parse_and_log_event.return_value = {'worker_name': 'fake-worker',
-                                                  'timestamp': '2014-12-08T15:52:29Z',
-                                                  'type': 'fake-type'}
-=======
         mock__parse_and_log_event.return_value = {
             'worker_name': 'fake-worker', 'timestamp': '2014-12-08T15:52:29Z',
             'local_received': '2014-12-08T15:52:48Z', 'type': 'fake-type'}
->>>>>>> bbcc8124
 
         worker_watcher.handle_worker_heartbeat(mock_event)
 
         mock_worker.objects.return_value.update_one.\
-<<<<<<< HEAD
-            assert_called_once_with(set__last_heartbeat='2014-12-08T15:52:29Z', upsert=True)
-=======
             assert_called_once_with(set__last_heartbeat='2014-12-08T15:52:48Z', upsert=True)
->>>>>>> bbcc8124
         self.assertEquals(mock_logger.info.called, False)
 
 
