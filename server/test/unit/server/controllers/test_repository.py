--- conflicted
+++ resolved
@@ -1,11 +1,7 @@
-<<<<<<< HEAD
+import inspect
+
 from bson.objectid import InvalidId
 from mock import Mock, MagicMock, patch
-=======
-import inspect
-
-from mock import MagicMock, patch
->>>>>>> 8b8d7011
 import mock
 import mongoengine
 
@@ -29,9 +25,6 @@
 class DemoModel(model.ContentUnit):
     key_field = mongoengine.StringField()
     unit_key_fields = ['key_field']
-<<<<<<< HEAD
-    _content_type_id = 'demo_model'
-=======
     _content_type_id = mongoengine.StringField(default='demo_model')
 
 
@@ -105,7 +98,6 @@
         list(repo_controller.get_unit_model_querysets('repo1', DemoModel, q))
 
         mock_get_ids.assert_called_once_with('repo1', 'demo_model', q)
->>>>>>> 8b8d7011
 
 
 @patch('pulp.server.controllers.repository.model.RepositoryContentUnit.objects')
@@ -403,11 +395,7 @@
         mock_rcu_objects.assert_called_once_with(
             repo_id='foo',
             unit_id='bar',
-<<<<<<< HEAD
-            unit_type_id=DemoModel._content_type_id
-=======
             unit_type_id=DemoModel._content_type_id.default
->>>>>>> 8b8d7011
         )
         mock_rcu_objects.return_value.update_one.assert_called_once_with(
             set_on_insert__created='foo_tstamp',
