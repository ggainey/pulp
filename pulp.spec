%{!?python_sitelib: %global python_sitelib %(%{__python} -c "from distutils.sysconfig import get_python_lib; print(get_python_lib())")}
%{!?python_sitearch: %global python_sitearch %(%{__python} -c "from distutils.sysconfig import get_python_lib; print(get_python_lib(1))")}

%if 0%{?rhel} == 5
%define pulp_admin 0
%define pulp_client_oauth 0
%define pulp_server 0
%else
%define pulp_admin 1
%define pulp_client_oauth 1
%define pulp_server 1
%endif

%if %{pulp_server}
#SELinux
%define selinux_variants mls strict targeted
%define selinux_policyver %(sed -e 's,.*selinux-policy-\\([^/]*\\)/.*,\\1,' /usr/share/selinux/devel/policyhelp 2> /dev/null)
%define moduletype apps
%endif

# Determine whether we should target Upstart or systemd for this build
%if 0%{?rhel} >= 7 || 0%{?fedora} >= 15
%define pulp_systemd 1
%else
%define pulp_systemd 0
%endif

# ---- Pulp Platform -----------------------------------------------------------

Name: pulp
Version: 2.6.0
Release: 0.1.alpha%{?dist}
Summary: An application for managing software content
Group: Development/Languages
License: GPLv2
URL: https://fedorahosted.org/pulp/
Source0: https://github.com/%{name}/%{name}/archive/%{name}-%{version}.tar.gz
BuildRoot: %{_tmppath}/%{name}-%{version}-%{release}-root-%(%{__id_u} -n)
BuildArch: noarch
BuildRequires: python2-devel
BuildRequires: python-setuptools
# do not include either of these on rhel 5
%if 0%{?rhel} == 6
BuildRequires: python-sphinx10 >= 1.0.8
%endif
%if 0%{?rhel} >= 7 || 0%{?fedora} >= 19
BuildRequires: python-sphinx >= 1.0.8
%endif
BuildRequires: rpm-python

%description
Pulp provides replication, access, and accounting for software repositories.

%prep
%setup -q

%build
for directory in agent bindings client_consumer client_lib common
do
    pushd $directory
    %{__python} setup.py build
    popd
done

# pulp-admin build block
%if %{pulp_admin}
pushd client_admin
%{__python} setup.py build
popd
%endif # End pulp-admin build block

%if %{pulp_server}
pushd server
%{__python} setup.py build
popd

# SELinux Configuration
cd server/selinux/server
%if 0%{?rhel} >= 6
    distver=rhel%{rhel}
%endif
%if 0%{?fedora} >= 18
    distver=fedora%{fedora}
%endif
sed -i "s/policy_module(pulp-server, [0-9]*.[0-9]*.[0-9]*)/policy_module(pulp-server, %{version})/" pulp-server.te
sed -i "s/policy_module(pulp-celery, [0-9]*.[0-9]*.[0-9]*)/policy_module(pulp-celery, %{version})/" pulp-celery.te
./build.sh ${distver}
cd -
%endif

# build man pages if we are able
pushd docs
%if 0%{?rhel} == 6
make man SPHINXBUILD=sphinx-1.0-build
%endif
%if 0%{?rhel} >= 7 || 0%{?fedora} >= 19
make man
%endif
popd docs

%install
rm -rf %{buildroot}
for directory in agent bindings client_consumer client_lib common
do
    pushd $directory
    %{__python} setup.py install -O1 --skip-build --root %{buildroot}
    popd
done

# Directories
mkdir -p %{buildroot}/%{_sysconfdir}/%{name}/
mkdir -p %{buildroot}/%{_sysconfdir}/%{name}/agent
mkdir -p %{buildroot}/%{_sysconfdir}/%{name}/agent/conf.d
mkdir -p %{buildroot}/%{_sysconfdir}/%{name}/consumer
mkdir -p %{buildroot}/%{_sysconfdir}/%{name}/consumer/conf.d
mkdir -p %{buildroot}/%{_sysconfdir}/gofer/plugins
mkdir -p %{buildroot}/%{_sysconfdir}/pki/%{name}
mkdir -p %{buildroot}/%{_sysconfdir}/pki/%{name}/consumer
mkdir -p %{buildroot}/%{_sysconfdir}/pki/%{name}/consumer/server
mkdir -p %{buildroot}/%{_sysconfdir}/rc.d/init.d
mkdir -p %{buildroot}/%{_usr}/lib/%{name}/
mkdir -p %{buildroot}/%{_usr}/lib/%{name}/consumer
mkdir -p %{buildroot}/%{_usr}/lib/%{name}/consumer/extensions
mkdir -p %{buildroot}/%{_usr}/lib/%{name}/agent
mkdir -p %{buildroot}/%{_usr}/lib/%{name}/agent/handlers
mkdir -p %{buildroot}/%{_var}/log/%{name}/
mkdir -p %{buildroot}/%{_libdir}/gofer/plugins
mkdir -p %{buildroot}/%{_bindir}
%if 0%{?rhel} >= 6 || 0%{?fedora} >= 19
mkdir -p %{buildroot}/%{_mandir}/man1
%endif

# pulp-admin installation
%if %{pulp_admin}
pushd client_admin
%{__python} setup.py install -O1 --skip-build --root %{buildroot}
popd

mkdir -p %{buildroot}/%{_sysconfdir}/%{name}/admin
mkdir -p %{buildroot}/%{_sysconfdir}/%{name}/admin/conf.d
mkdir -p %{buildroot}/%{_sysconfdir}/bash_completion.d
mkdir -p %{buildroot}/%{_usr}/lib/%{name}/admin
mkdir -p %{buildroot}/%{_usr}/lib/%{name}/admin/extensions

cp -R client_admin/etc/pulp/admin/admin.conf %{buildroot}/%{_sysconfdir}/%{name}/admin/
cp client_admin/etc/bash_completion.d/pulp-admin %{buildroot}/%{_sysconfdir}/bash_completion.d/
# pulp-admin man page (no need to fence this against el5 again)
cp docs/_build/man/pulp-admin.1 %{buildroot}/%{_mandir}/man1/
%endif # End pulp_admin installation block

# Server installation
%if %{pulp_server}
pushd server
%{__python} setup.py install -O1 --skip-build --root %{buildroot}
popd

# These directories are specific to the server
mkdir -p %{buildroot}/srv
mkdir -p %{buildroot}/%{_sysconfdir}/%{name}/content/sources/conf.d
mkdir -p %{buildroot}/%{_sysconfdir}/%{name}/server
mkdir -p %{buildroot}/%{_sysconfdir}/%{name}/server/plugins.conf.d
mkdir -p %{buildroot}/%{_sysconfdir}/%{name}/vhosts80
mkdir -p %{buildroot}/%{_sysconfdir}/default/
mkdir -p %{buildroot}/%{_sysconfdir}/httpd/conf.d/
mkdir -p %{buildroot}/%{_usr}/lib/%{name}/plugins
mkdir -p %{buildroot}/%{_usr}/lib/%{name}/plugins/types
mkdir -p %{buildroot}/%{_var}/lib/%{name}/celery
mkdir -p %{buildroot}/%{_var}/lib/%{name}/uploads
mkdir -p %{buildroot}/%{_var}/lib/%{name}/published
mkdir -p %{buildroot}/%{_var}/lib/%{name}/static
mkdir -p %{buildroot}/%{_var}/www

# Configuration
cp -R server/etc/pulp/* %{buildroot}/%{_sysconfdir}/%{name}

# Apache Configuration
%if 0%{?fedora} >= 18 || 0%{?rhel} >= 7
cp server/etc/httpd/conf.d/pulp_apache_24.conf %{buildroot}/%{_sysconfdir}/httpd/conf.d/pulp.conf
%else
cp server/etc/httpd/conf.d/pulp_apache_22.conf %{buildroot}/%{_sysconfdir}/httpd/conf.d/pulp.conf
%endif

# Server init scripts/unit files and environment files
%if %{pulp_systemd} == 0
cp server/etc/default/upstart_pulp_celerybeat %{buildroot}/%{_sysconfdir}/default/pulp_celerybeat
cp server/etc/default/upstart_pulp_resource_manager %{buildroot}/%{_sysconfdir}/default/pulp_resource_manager
cp server/etc/default/upstart_pulp_workers %{buildroot}/%{_sysconfdir}/default/pulp_workers
cp -d server/etc/rc.d/init.d/* %{buildroot}/%{_initddir}/
# We don't want to install pulp-manage-workers in upstart systems
rm -rf %{buildroot}/%{_libexecdir}
%else
cp server/etc/default/systemd_pulp_celerybeat %{buildroot}/%{_sysconfdir}/default/pulp_celerybeat
cp server/etc/default/systemd_pulp_resource_manager %{buildroot}/%{_sysconfdir}/default/pulp_resource_manager
cp server/etc/default/systemd_pulp_workers %{buildroot}/%{_sysconfdir}/default/pulp_workers
mkdir -p %{buildroot}/%{_usr}/lib/systemd/system/
cp server/usr/lib/systemd/system/* %{buildroot}/%{_usr}/lib/systemd/system/
%endif

# Pulp Web Services
cp -R server/srv %{buildroot}

# Web Content
ln -s %{_var}/lib/pulp/published %{buildroot}/%{_var}/www/pub

# Tools
cp server/bin/* %{buildroot}/%{_bindir}

# Ghost
touch %{buildroot}/%{_sysconfdir}/pki/%{name}/ca.key
touch %{buildroot}/%{_sysconfdir}/pki/%{name}/ca.crt
touch %{buildroot}/%{_sysconfdir}/pki/%{name}/rsa.key
touch %{buildroot}/%{_sysconfdir}/pki/%{name}/rsa_pub.key

# Install SELinux policy modules
pushd server/selinux/server
./install.sh %{buildroot}%{_datadir}
mkdir -p %{buildroot}%{_datadir}/pulp/selinux/server
cp enable.sh %{buildroot}%{_datadir}/pulp/selinux/server
cp uninstall.sh %{buildroot}%{_datadir}/pulp/selinux/server
cp relabel.sh %{buildroot}%{_datadir}/pulp/selinux/server
popd
%endif # End server installation block

# Everything else installation

# Ghost
touch %{buildroot}/%{_sysconfdir}/pki/%{name}/consumer/rsa.key
touch %{buildroot}/%{_sysconfdir}/pki/%{name}/consumer/rsa_pub.key
touch %{buildroot}/%{_sysconfdir}/pki/%{name}/consumer/server/rsa_pub.key

# Configuration
cp -R agent/etc/pulp/agent/agent.conf %{buildroot}/%{_sysconfdir}/%{name}/agent/
cp -R client_consumer/etc/pulp/consumer/consumer.conf %{buildroot}/%{_sysconfdir}/%{name}/consumer/
%if 0%{?rhel} >= 6 || 0%{?fedora} >= 19
cp client_consumer/etc/bash_completion.d/pulp-consumer %{buildroot}/%{_sysconfdir}/bash_completion.d/
%endif

# Agent
rm -rf %{buildroot}/%{python_sitelib}/%{name}/agent/gofer
cp agent/etc/gofer/plugins/pulpplugin.conf %{buildroot}/%{_sysconfdir}/gofer/plugins
cp -R agent/pulp/agent/gofer/pulpplugin.py %{buildroot}/%{_libdir}/gofer/plugins

# Ghost
touch %{buildroot}/%{_sysconfdir}/pki/%{name}/consumer/consumer-cert.pem

# pulp-consumer man page
%if 0%{?rhel} >= 6 || 0%{?fedora} >= 19
cp docs/_build/man/pulp-consumer.1 %{buildroot}/%{_mandir}/man1
%endif

%clean
rm -rf %{buildroot}


# define required pulp platform version.
%global pulp_version %{version}


# ---- Server ------------------------------------------------------------------
%if %{pulp_server}
%package server
Summary: The pulp platform server
Group: Development/Languages
Requires: python-%{name}-common = %{pulp_version}
Requires: python-celery >= 3.1.0
Requires: python-celery < 3.2.0
Requires: python-pymongo >= 2.5.2
Requires: python-mongoengine >= 0.7.10
Requires: python-setuptools
Requires: python-webpy
Requires: python-okaara >= 1.0.32
Requires: python-oauth2 >= 1.5.211
Requires: python-httplib2
Requires: python-isodate >= 0.5.0-1.pulp
Requires: python-BeautifulSoup
Requires: python-qpid
Requires: python-nectar >= 1.1.6
Requires: httpd
Requires: mod_ssl
Requires: openssl
Requires: nss-tools
Requires: python-ldap
Requires: python-gofer >= 1.4.0
Requires: python-gofer-qpid >= 1.4.0
Requires: crontabs
Requires: acl
Requires: mod_wsgi >= 3.4-1.pulp
Requires: m2crypto
Requires: genisoimage
# RHEL6 ONLY
%if 0%{?rhel} == 6
Requires: nss >= 3.12.9
%endif
%if %{pulp_systemd} == 1
Requires(post): systemd
Requires(preun): systemd
Requires(postun): systemd
%endif
Obsoletes: pulp

%description server
Pulp provides replication, access, and accounting for software repositories.

%files server
# - root:root
%defattr(-,root,root,-)
%config(noreplace) %{_sysconfdir}/default/pulp_celerybeat
%config(noreplace) %{_sysconfdir}/default/pulp_workers
%config(noreplace) %{_sysconfdir}/default/pulp_resource_manager
%config(noreplace) %{_sysconfdir}/httpd/conf.d/%{name}.conf
%dir %{_sysconfdir}/pki/%{name}
%dir %{_sysconfdir}/%{name}/content/sources/conf.d
%dir %{_sysconfdir}/%{name}/server
%dir %{_sysconfdir}/%{name}/server/plugins.conf.d
%dir %{_sysconfdir}/%{name}/vhosts80
%dir /srv/%{name}
/srv/%{name}/webservices.wsgi
%{_bindir}/pulp-manage-db
%{_bindir}/pulp-qpid-ssl-cfg
%{_bindir}/pulp-gen-ca-certificate
%{_usr}/lib/%{name}/plugins/types
%{python_sitelib}/%{name}/server/
%{python_sitelib}/%{name}/plugins/
%{python_sitelib}/pulp_server*.egg-info
%if %{pulp_systemd} == 0
# Install the init scripts
%defattr(755,root,root,-)
%config %{_initddir}/pulp_celerybeat
%config %{_initddir}/pulp_workers
%config %{_initddir}/pulp_resource_manager
%else
# Install the systemd unit files
%defattr(-,root,root,-)
%{_usr}/lib/systemd/system/*
%defattr(755,root,root,-)
%{_libexecdir}/pulp-manage-workers
%endif
# 640 root:apache
%defattr(640,root,apache,-)
%ghost %{_sysconfdir}/pki/%{name}/ca.key
%ghost %{_sysconfdir}/pki/%{name}/ca.crt
%ghost %{_sysconfdir}/pki/%{name}/rsa.key
%ghost %{_sysconfdir}/pki/%{name}/rsa_pub.key
%config(noreplace) %{_sysconfdir}/%{name}/server.conf
# - apache:apache
%defattr(-,apache,apache,-)
%{_var}/lib/%{name}/
%dir %{_var}/log/%{name}
%{_var}/www/pub
# Install the docs
%defattr(-,root,root,-)
%doc README LICENSE COPYRIGHT

%post server

# RSA key pair
KEY_DIR="%{_sysconfdir}/pki/%{name}"
KEY_PATH="$KEY_DIR/rsa.key"
KEY_PATH_PUB="$KEY_DIR/rsa_pub.key"
if [ ! -f $KEY_PATH ]
then
  openssl genrsa -out $KEY_PATH 2048 &> /dev/null
  openssl rsa -in $KEY_PATH -pubout > $KEY_PATH_PUB 2> /dev/null
fi
chmod 640 $KEY_PATH
chmod 644 $KEY_PATH_PUB
chown root:apache $KEY_PATH
chown root:apache $KEY_PATH_PUB
ln -fs $KEY_PATH_PUB %{_var}/lib/%{name}/static

# CA certificate
if [ $1 -eq 1 ]; # not an upgrade
then
  pulp-gen-ca-certificate
fi

%if %{pulp_systemd} == 1
%postun server
%systemd_postun
%endif
%endif # End pulp_server if block


# ---- Common ------------------------------------------------------------------

%package -n python-pulp-common
Summary: Pulp common python packages
Group: Development/Languages
Obsoletes: pulp-common
Requires: python-isodate >= 0.5.0-1.pulp
Requires: python-iniparse
# RHEL5 ONLY
%if 0%{?rhel} == 5
Requires: python-simplejson
%endif

%description -n python-pulp-common
A collection of components that are common between the pulp server and client.

%files -n python-pulp-common
%defattr(-,root,root,-)
%dir %{_usr}/lib/%{name}
%dir %{python_sitelib}/%{name}
%{python_sitelib}/%{name}/__init__.*
%{python_sitelib}/%{name}/common/
%{python_sitelib}/pulp_common*.egg-info
%doc README LICENSE COPYRIGHT


# ---- Client Bindings ---------------------------------------------------------

%package -n python-pulp-bindings
Summary: Pulp REST bindings for python
Group: Development/Languages
Requires: python-%{name}-common = %{pulp_version}
%if %{pulp_client_oauth}
Requires: python-oauth2 >= 1.5.170-2.pulp
%endif
Requires: m2crypto

%description -n python-pulp-bindings
The Pulp REST API bindings for python.

%files -n python-pulp-bindings
%defattr(-,root,root,-)
%{python_sitelib}/%{name}/bindings/
%{python_sitelib}/pulp_bindings*.egg-info
%doc README LICENSE COPYRIGHT


# ---- Client Extension Framework -----------------------------------------------------

%package -n python-pulp-client-lib
Summary: Pulp client extensions framework
Group: Development/Languages
Requires: m2crypto
Requires: python-%{name}-common = %{pulp_version}
Requires: python-okaara >= 1.0.32
Requires: python-isodate >= 0.5.0-1.pulp
Requires: python-setuptools
Obsoletes: pulp-client-lib

%description -n python-pulp-client-lib
A framework for loading Pulp client extensions.

%files -n python-pulp-client-lib
%defattr(-,root,root,-)
%{python_sitelib}/%{name}/client/commands/
%{python_sitelib}/%{name}/client/extensions/
%{python_sitelib}/%{name}/client/upload/
%{python_sitelib}/%{name}/client/*.py
%{python_sitelib}/%{name}/client/*.pyc
%{python_sitelib}/%{name}/client/*.pyo
%{python_sitelib}/pulp_client_lib*.egg-info
%doc README LICENSE COPYRIGHT


# ---- Agent Handler Framework -------------------------------------------------

%package -n python-pulp-agent-lib
Summary: Pulp agent handler framework
Group: Development/Languages
Requires: python-%{name}-common = %{pulp_version}

%description -n python-pulp-agent-lib
A framework for loading agent handlers that provide support
for content, bind and system specific operations.

%files -n python-pulp-agent-lib
%defattr(-,root,root,-)
%{python_sitelib}/%{name}/agent/
%{python_sitelib}/pulp_agent*.egg-info
%dir %{_sysconfdir}/%{name}/agent
%dir %{_sysconfdir}/%{name}/agent/conf.d
%dir %{_usr}/lib/%{name}/agent
%doc README LICENSE COPYRIGHT


# ---- Admin Client (CLI) ------------------------------------------------------
%if %{pulp_admin}
%package admin-client
Summary: Admin tool to administer the pulp server
Group: Development/Languages
Requires: python >= 2.6
Requires: python-okaara >= 1.0.32
Requires: python-%{name}-common = %{pulp_version}
Requires: python-%{name}-bindings = %{pulp_version}
Requires: python-%{name}-client-lib = %{pulp_version}
Obsoletes: pulp-admin
Obsoletes: pulp-builtins-admin-extensions <= %{pulp_version}

%description admin-client
A tool used to administer the pulp server, such as repo creation and
synching, and to kick off remote actions on consumers.

%files admin-client
%defattr(-,root,root,-)
%{python_sitelib}/%{name}/client/admin/
%{python_sitelib}/pulp_client_admin*.egg-info
%dir %{_sysconfdir}/%{name}/admin
%dir %{_sysconfdir}/%{name}/admin/conf.d
%{_sysconfdir}/bash_completion.d/pulp-admin
%dir %{_usr}/lib/%{name}/admin/extensions/
%config(noreplace) %{_sysconfdir}/%{name}/admin/admin.conf
%{_bindir}/%{name}-admin
%doc README LICENSE COPYRIGHT
%endif # End of pulp_admin if block


# ---- Consumer Client (CLI) ---------------------------------------------------

%package consumer-client
Summary: Consumer tool to administer the pulp consumer.
Group: Development/Languages
Requires: python-%{name}-common = %{pulp_version}
Requires: python-%{name}-bindings = %{pulp_version}
Requires: python-%{name}-client-lib = %{pulp_version}
Obsoletes: pulp-consumer
Obsoletes: pulp-builtins-consumer-extensions <= %{pulp_version}

%description consumer-client
A tool used to administer a pulp consumer.

%files consumer-client
%defattr(-,root,root,-)
%{python_sitelib}/%{name}/client/consumer/
%{python_sitelib}/pulp_client_consumer*.egg-info
%dir %{_sysconfdir}/%{name}/consumer
%dir %{_sysconfdir}/%{name}/consumer/conf.d
%dir %{_sysconfdir}/pki/%{name}/consumer/
%dir %{_usr}/lib/%{name}/consumer/extensions/
%config(noreplace) %{_sysconfdir}/%{name}/consumer/consumer.conf
%{_bindir}/%{name}-consumer
%ghost %{_sysconfdir}/pki/%{name}/consumer/rsa.key
%ghost %{_sysconfdir}/pki/%{name}/consumer/rsa_pub.key
%ghost %{_sysconfdir}/pki/%{name}/consumer/server/rsa_pub.key
%ghost %{_sysconfdir}/pki/%{name}/consumer/consumer-cert.pem
%doc README LICENSE COPYRIGHT
%if 0%{?rhel} >= 6 || 0%{?fedora} >= 19
%{_sysconfdir}/bash_completion.d/pulp-consumer
%doc %{_mandir}/man1/pulp-consumer.1*
%endif


%post consumer-client

# RSA key pair
KEY_DIR="%{_sysconfdir}/pki/%{name}/consumer/"
KEY_PATH="$KEY_DIR/rsa.key"
KEY_PATH_PUB="$KEY_DIR/rsa_pub.key"
if [ ! -f $KEY_PATH ]
then
  openssl genrsa -out $KEY_PATH 2048 &> /dev/null
  openssl rsa -in $KEY_PATH -pubout > $KEY_PATH_PUB 2> /dev/null
fi
chmod 640 $KEY_PATH


# ---- Agent -------------------------------------------------------------------

%package agent
Summary: The Pulp agent
Group: Development/Languages
Requires: python-%{name}-bindings = %{pulp_version}
Requires: python-%{name}-agent-lib = %{pulp_version}
Requires: %{name}-consumer-client = %{pulp_version}
Requires: python-gofer >= 1.4.0
Requires: python-gofer-qpid >= 1.4.0
Requires: gofer >= 1.4.0
Requires: m2crypto

%description agent
The pulp agent, used to provide remote command & control and
scheduled actions such as reporting installed content profiles
on a defined interval.

%files agent
%defattr(-,root,root,-)
%config(noreplace) %{_sysconfdir}/%{name}/agent/agent.conf
%{_sysconfdir}/gofer/plugins/pulpplugin.conf
%{_libdir}/gofer/plugins/pulpplugin.*
%doc README LICENSE COPYRIGHT

# --- Selinux ---------------------------------------------------------------------

%if %{pulp_server}
%package        selinux
Summary:        Pulp SELinux policy for pulp components.
Group:          Development/Languages
BuildRequires:  rpm-python
BuildRequires:  make
BuildRequires:  checkpolicy
BuildRequires:  selinux-policy-devel
BuildRequires:  hardlink
Obsoletes: pulp-selinux-server

%if "%{selinux_policyver}" != ""
Requires: selinux-policy >= %{selinux_policyver}
%endif
%if 0%{?fedora} == 19
Requires(post): selinux-policy-targeted >= 3.12.1-74
%endif
Requires(post): policycoreutils-python
Requires(post): /usr/sbin/semodule, /sbin/fixfiles, /usr/sbin/semanage
Requires(postun): /usr/sbin/semodule

%description    selinux
SELinux policy for Pulp's components

%post selinux
# Enable SELinux policy modules
if /usr/sbin/selinuxenabled ; then
 %{_datadir}/pulp/selinux/server/enable.sh %{_datadir}
fi

# restorcecon wasn't reading new file contexts we added when running under 'post' so moved to 'posttrans'
# Spacewalk saw same issue and filed BZ here: https://bugzilla.redhat.com/show_bug.cgi?id=505066
%posttrans selinux
if /usr/sbin/selinuxenabled ; then
 %{_datadir}/pulp/selinux/server/relabel.sh %{_datadir}
fi

%preun selinux
# Clean up after package removal
if [ $1 -eq 0 ]; then
%{_datadir}/pulp/selinux/server/uninstall.sh
%{_datadir}/pulp/selinux/server/relabel.sh
fi
exit 0

%files selinux
%defattr(-,root,root,-)
%doc README LICENSE COPYRIGHT
%{_datadir}/pulp/selinux/server/*
%{_datadir}/selinux/*/pulp-server.pp
%{_datadir}/selinux/*/pulp-celery.pp
%{_datadir}/selinux/devel/include/%{moduletype}/pulp-server.if
%{_datadir}/selinux/devel/include/%{moduletype}/pulp-celery.if

%endif # End selinux if block

%changelog
<<<<<<< HEAD
* Fri Nov 21 2014 Chris Duryee <cduryee@redhat.com> 2.6.0-0.1.alpha
- 1162820 - Clarify SSL configuration settings. (rbarlow@redhat.com)
- 1116825 - Adding a non-existent user to a role now returns HTTP 400 instead
  of 404. (jcline@redhat.com)
- 1004623 - References to old collection names and content_unit_count needs to
  be updated (ipanova@redhat.com)
- 1021970 - Add an example how to retrieve permissions for a particular
  resource. (ipanova@redhat.com)
- 1128226 - Adjusting 'Repository Content Behavior' section name
  (ipanova@redhat.com)
- 1161205 - Adds comments to conf files about value of defaults
  (bmbouter@gmail.com)
=======
* Thu Dec 04 2014 Randy Barlow <rbarlow@redhat.com> 2.4.4-0.1.beta
- 1165355 - Add a sanitize_checksum_type function. (rbarlow@redhat.com)
- 1162820 - Clarify SSL configuration settings. (rbarlow@redhat.com)
>>>>>>> 59043a19
- 1021579 - document unexpected behavior in unassociate api
  (cduryee@redhat.com)
- 1081534 - Added /v2 and trailing / to the permissions docs
  (dkliban@redhat.com)
<<<<<<< HEAD
- 1165271 - Adds 2.5.0 deprecation release note about _ns attribute
  (bmbouter@gmail.com)
- 1111261 - document single event listener retrieval (bcourt@redhat.com)
- 1161690 - Add release note for RabbitMQ support. (rbarlow@redhat.com)
- 1132663 - pulp-manage-db now has a --dry-run flag. (jcline@redhat.com)
- 721314 - add man pages for pulp-admin and pulp-consumer (cduryee@redhat.com)
- 1159067 - Read user cred from config (vijaykumar.jain@nomura.com)
- 1148928 - 404 is returned when publishing a nonexistent repo group
  (asmacdo@gmail.com)
- 1079511 - better relative url collision prevention (asmacdo@gmail.com)
- 1155513 - Search for package in all consumers (contact@andreagiardini.com)
- 1146294 - do not require pulp.bindings.server to access DEFAULT_CA_PATH
  (cduryee@redhat.com)
- 1121102 - support unordered agent replies. (jortel@redhat.com)
- 1160794 - update python-requests to 2.4.3 (cduryee@redhat.com)
- 1145734 - more correct error message when apache fails (asmacdo@gmail.com)
- 1127817 - return a 404 for consumer history request if consumer id does not
  exist (asmacdo@gmail.com)
- 1135589 - move PRIMARY_ID definition (cduryee@redhat.com)
- 1145723 - log startup message in Celery logs (cduryee@redhat.com)
- 1148919 - remove traceback from log if user enters incorrect password
  (asmacdo@gmail.com)
- 1148796 - pulp-admin tab completion follows plugin structure
  (igulina@redhat.com)
- 1132458 - cont - test now works outside of terminal (asmacdo@gmail.com)
- 1120671 - missing operation from reaper and monthly tasks
  (dkliban@redhat.com)
- 1129828 - split stack traces into separate log records. (jortel@redhat.com)
- 1142304 - remove extraneous errors during unit test runs (cduryee@redhat.com)
- 1139703 - update pickled schedule on schedule updates (cduryee@redhat.com)
- 1142376 - use valid default certificate pack path (cduryee@redhat.com)
- 1136504 - added tab completion for file paths (igulina@redhat.com)
- 1124589 - python-kombu does not work with Qpid unless the user adjusts
  qpidd.conf (cduryee@redhat.com)
- 1133953 - check Mongo version during startup (cduryee@redhat.com)
- 1095483 - fix message to not refer to pulp.log (cduryee@redhat.com)
- 1133939 - tab completion for short options (igulina@redhat.com)

* Mon Nov 17 2014 asmacdo <asmacdo@gmail.com> 2.5.0-0.19.rc
=======
- 1111261 - document single event listener retrieval (bcourt@redhat.com)

>>>>>>> 59043a19
* Fri Nov 21 2014 Austin Macdonald <asmacdo@gmail.com> 2.5.0-1
- 1129488 - Adjusts mongoDB auto-reconnect to never stop attempting
  (bmbouter@gmail.com)
- 1160796 - Allow TCP connections to all hosts and ports (bmbouter@gmail.com)
- 1111228 - Fix API doc typo. (rbarlow@redhat.com)
- 1153344 - verify_ssl default to true. (rbarlow@redhat.com)
- 1153344 - Support Mongo SSL on the result backend. (rbarlow@redhat.com)
- 1153344 - Allow Mongo connections over SSL. (rbarlow@redhat.com)
- 1145701 - bump release to allow a koji rebuild (cduryee@redhat.com)
- 1117512 - Fix formatting of last_unit_added & last_unit_removed fields
  (bcourt@redhat.com)
- 1153054 - pulp.bindings refuse to do SSLv3. (rbarlow@redhat.com)
- 1102269 - Added documentation about deprecation of task_type
  (dkliban@redhat.com)
- 1150297 - Update versions from 2.4.x to 2.5.0. (rbarlow@redhat.com)
- 1060752 - Add sample output for repo import_upload (bcourt@redhat.com)
- 1146680 - Stop pulp_workers services with SIGQUIT. (rbarlow@redhat.com)
- 1131260 - Shell out to for certificate validation. (rbarlow@redhat.com)

* Mon Oct 20 2014 Randy Barlow <rbarlow@redhat.com> 2.4.3-1
- 1153054 - pulp.bindings refuse to do SSLv3. (rbarlow@redhat.com)

* Mon Oct 13 2014 Chris Duryee <cduryee@redhat.com> 2.4.2-1
- 1138356 - adding docs on how to backup pulp (mhrivnak@redhat.com)
- 1122987 - Adds troubleshooting note around Qpid scalability limits
  (bmbouter@gmail.com)
- 1066472 - Removed 409 response codes in docs for permission api calls
  (dkliban@redhat.com)
- 1103232 - Document common proxy config options. (rbarlow@redhat.com)
- 1081518 - Add help documentation for retrieving a single distributor or
  importer (bcourt@redhat.com)
- 1064150 - Creates a troubleshooting page that mentions inconsistency with
  trailing slashes (asmacdo@gmail.com)
- 1148555 - removes doubled 2.4.1 rest api changes from release notes
  (asmacdo@gmail.com)
- 1022188 - Docs about repos binding to nodes which were activated after
  deactivation (dkliban@redhat.com)
- 1145320 - document running pulp-manage-db after installation.
  (jortel@redhat.com)
- 1129489 - Document Apache CRLs. (rbarlow@redhat.com)
- 1096294 - Document the rsyslog log level settings. (rbarlow@redhat.com)
- 1087997 - add link to release note (cduryee@redhat.com)
- 1009429 - Move pulp_manage_puppet bool 2 celery_t. (rbarlow@redhat.com)
- 1134972 - remove calls to mongo flush (cduryee@redhat.com)
- 1132609 - celery result backend gets mongo username correctly
  (mhrivnak@redhat.com)
- 1131632 - Remove notes to disable SELinux in EL 5. (rbarlow@redhat.com)
- 1130119 - do not add full task info to spawned_tasks (cduryee@redhat.com)
- 1131509 - remove quotes from ca_path (cduryee@redhat.com)
- 1130153 - Fixed regression with consumer binding retrieval.
  (jcline@redhat.com)
- 1103914 - Pulp exceptions no longer log a traceback by default
  (jcline@redhat.com)
- 1128329 - Add warnings about admin.conf to docs. (rbarlow@redhat.com)
- 1128222 - Fixed a formatting issue in the installation docs
  (jcline@redhat.com)
- 1128831 - Restore python-rhsm-1.8.0. (rbarlow@redhat.com)
- 1094470 - Canceling a task that was already in a completed state now results
  in a 200 code instead of a 500 (jcline@redhat.com)
- 1110418 - Added documentation on publishing repository groups
  (jcline@redhat.com)
- 1111228 - Removed jdob from the event listener sample return
  (jcline@redhat.com)
- 1111197 - Fixed a typo in the sample request in event listeners docs
  (jcline@redhat.com)
- 1110449 - Fixed typos in context applicability documentation
  (jcline@redhat.com)
- 1094256 - Updated the consumer binding docs to make it clear a 200 can be
  returned (jcline@redhat.com)
- 1083522 - Updated the repo publish documentation to correct the schedule path
  (jcline@redhat.com)
- 1079445 - Updated the repo sync documentation to correct the schedule path
  (jcline@redhat.com)
- 1078348 - Updated the docs for updating an importer to make it clear that the
  task report contains the results (jcline@redhat.com)
- 1022553 - pulp-admin unbind commands will now return a user-friendly error
  message if the consumer or repository given don't exist. (jcline@redhat.com)
- 1112663 - Allows schedules with monthly or yearly intervals
  (jcline@redhat.com)
- 1109870 - fixed typo in passing tags when creating a task for deleting orphan
  by type (skarmark@redhat.com)
- 1092450 - Retrieving orphans by content type now returns a 404 if the content
  type does not exist (jcline@redhat.com)
- 1115414 - updated get consumer profiles api to return 404 in case of non-
  existing consumer (skarmark@redhat.com)
- 1115391 - removing duplicate unit test and updating one to detect 405 return
  code for consumer group bindings GET calls (skarmark@redhat.com)
- 1115385 - Removing GET methods on consumer group bindings since consumer
  group bind and unbind are merely used as group operations and are not stored
  on the consumer group permanently (skarmark@redhat.com)
- 1117512 - Convert timestamps saved for tracking distributor publishes &
  importer syncs to UTC instead of timezone offset (bcourt@redhat.com)
- 1100805 - Fixing consumer group bind and unbind and moving tasks from
  tasks/consumer_group.py to consumer group cud manager (skarmark@redhat.com)

* Tue Sep 23 2014 Randy Barlow <rbarlow@redhat.com> 2.4.1-1
- 1136883 - Fixed incorrect tags for applicability in the docs
  (jcline@redhat.com)
- 1131260 - Shell out to for certificate validation. (rbarlow@redhat.com)
- 1129719 - Raise the certificate validation depth. (rbarlow@redhat.com)
- 1131260 - relax version requirement. (jortel@redhat.com)
- 1130312 - Fix bug query for 2.4.1. (rbarlow@redhat.com)
- 1130312 - Add upgrade instructions for 2.4.1. (rbarlow@redhat.com)
- 1108306 - Update nectar to fix hang on canceling downloads of large numbers
  of files. (bcourt@redhat.com)
- 1093760 - pulp-manage-db now halts if a migration fails (jcline@redhat.com)

* Sat Aug 09 2014 Randy Barlow <rbarlow@redhat.com> 2.4.0-1
- 1125030 - Handle both styles of certificate stores. (rbarlow@redhat.com)
- 1113590 - Nodes requires Pulp's cert to be trusted 1112906 - pulp-admin
  requires Pulp's cert to be trusted 1112904 - pulp-consumer requires Pulp's
  cert to be trusted (rbarlow@redhat.com)
- 1110893 - adding a trailing slash to an API path (mhrivnak@redhat.com)
- 1115631 - discard disabled sources before doing is_valid check.
  (jortel@redhat.com)
- 1005899 - support 'message' reported during node sync. (jortel@redhat.com)
- 1113590 - Adding documentation about adding ca cert to the system trusted
  certs for pulp-admin and pulp-consumer and adding bindings unit tests
  (skarmark@redhat.com)
- 1112906 - adding SSL CA cert validation to the bindings (skarmark@redhat.com)
- 1112905 - updating pulp-gen-ca-certificate script to create pulp ssl
  certificates (skarmark@redhat.com)
- 1112904 - adding configuration for pulp ssl certificates
  (skarmark@redhat.com)
- 1110668 - updated consumer group binding documentation to refect the actual
  behaviour (jcline@redhat.com)
- 1117060 - added umask setting to celery worker command line, since the
  default of 0 is unsafe. (mhrivnak@redhat.com)
- 1116438 - use apache httpd type and not typealias (lzap+git@redhat.com)
- 1115715 - syslog handler works with string formatting tokens in tracebacks.
  (jortel@redhat.com)
- 1115631 - disabled content sources discarded before validity check performed.
  (jortel@redhat.com)
- 1115129 - update rsa_pub as part of consumer updates. (jortel@redhat.com)
- 1093871 - sorting tasks by default according to when they were created.
  (mhrivnak@redhat.com)
- 1100638 - Update task search API to match the serialization used for task
  collection & task get APIs (bcourt@redhat.com)
- 1110674 - A 400 Bad Request is returned when attempting to bind a consumer
  group to an invalid repo or distributor id (jcline@redhat.com)
- 1104654 - Don't require python-oauth2 on RHEL 5. (rbarlow@redhat.com)
- 1020912 - add pulp_manage_puppet selinux boolean (lzap+git@redhat.com)
- 1110668 - consumer group binding calls now return 404 when invalid group,
  repo, or distributor ids are given (jcline@redhat.com)
- 1074426 - Updated the repository group API docs to reflect actual DELETE
  behaviour (jcline@redhat.com)
- 1109430 - goferd supporting systemd. (jortel@redhat.com)
- 1105636 - saving a unit through a conduit now fails over to adding or
  updating if a unit appears or disappears unexpectedly (mhrivnak@redhat.com)
- 1094286 - failing to include 'options' or 'units' during content
  install/update/uninstall calls on consumers now results in a 400 code
  (jcline@redhat.com)
- 1100805 - Fixing consumer group bind and unbind and moving tasks from
  tasks/consumer_group.py to consumer group cud manager (skarmark@redhat.com)
- 1094264 - Retrieving bindings by consumer and repository now returns 404 if
  the consumer or repository ids are invalid. (jcline@redhat.com)
- 1060866 - The Repository Group Distributors API is now documented
  (jcline@redhat.com)
- 1097781 - Indicate that consumer bind fails when it does.
  (rbarlow@redhat.com)
- 1107782 - fixed in gofer 1.2.1. (jortel@redhat.com)
- 1102393 - Rework how we select the queue for new reservations.
  (rbarlow@redhat.com)
- 1100892 - check if filename exists before printing (cduryee@redhat.com)
- 1100330 - Improve error message and documentation. (rbarlow@redhat.com)
- 1102236 - pass the authenticator to the reply consumer. (jortel@redhat.com)
- 1099272 - bump mongodb version requirement in docs (cduryee@redhat.com)
- 1098620 - Report NoAvailableQueues as a coded Exception. (rbarlow@redhat.com)
- 1101598 - returns the correct data type when copy matches 0 units
  (mhrivnak@redhat.com)
- 1097247 - Add status to pulp_celerybeat script. (rbarlow@redhat.com)
- 1100084 - read consumer.conf during setup_plugin(). (jortel@redhat.com)
- 1099945 - use correct serializer when publishing http events
  (cduryee@redhat.com)
- 1096931 - improving repo update command to better detect spawned tasks
  (mhrivnak@redhat.com)
- 1051700 - Don't build pulp-admin on RHEL 5. (rbarlow@redhat.com)
- 1096822 - Don't set a canceled Task to finished. (rbarlow@redhat.com)
- 1099168 - move %%postun block inside pulp_server if block
  (cduryee@redhat.com)
- 1096935 - Adds info about qpid-cpp-server-store package to docs
  (bmbouter@gmail.com)
- 1091980 - Update install and upgrade docs with qpid client deps
  (bmbouter@gmail.com)
- 1096968 - return created profile; log reported profiles at debug in the
  agent. (jortel@redhat.com)
- 1094647 - GET of consumer schedule that doesn't exist now returns 404
  (mhrivnak@redhat.com)
- 1097817 - agent SSL properties applied. (jortel@redhat.com)
- 1093870 - Use far less RAM during publish. (rbarlow@redhat.com)
- 1093009 - Don't use symlinks for init scripts. (rbarlow@redhat.com)
- 1091348 - Always perform distributor updates asyncronously.
  (rbarlow@redhat.com)
- 1094825 - bind/unbind return call_report; 200/202 based on spawned tasks.
  (jortel@redhat.com)
- 1095691 - Adding cleanup of Celery Task Results to Reaper
  (bmbouter@gmail.com)
- 1093429 - Changing repo create API to match documented key name.
  (mhrivnak@redhat.com)
- 1094637 - fixing consumer schedule API urls in the documentation
  (mhrivnak@redhat.com)
- 1094653 - correctly handling the case where an invalid schedule ID is
  provided to the REST API (mhrivnak@redhat.com)
- 1087514 - correct dev-guide for create/update user. (jortel@redhat.com)
- 1091922  - Fix _delete_queue() traceback. (bmbouter@gmail.com)
- 1093417 - propagate transport configuration property. (jortel@redhat.com)
- 1086278 - Convert upload into a polling command. (rbarlow@redhat.com)
- 1091919 - agent load rsa keys on demand. (jortel@redhat.com)
- 1090570 - Fix content commands handling of returned call report.
  (jortel@redhat.com)
- 1073065 - Better document task cancellations. (rbarlow@redhat.com)
- 1072955 - Create TaskStatuses with all attributes. (rbarlow@redhat.com)
- 1087015 - Capture warnings with the pulp logger (bmbouter@gmail.com)
- 1091530 - fix rendering a progress report = None. (jortel@redhat.com)
- 1091090 - alt-content sources updated to work with nectar 1.2.1.
  (jortel@redhat.com)
- 1073999 - removing result from task list and adding it to the task details
  (skarmark@redhat.com)
- 1069909 - Don't run server code on EL5 for pulp-dev.py. (rbarlow@redhat.com)
- 1074670 - Save initialize & finalize in step processing even if no units are
  processed. (bcourt@redhat.com)
- 1080609 - pulp-manage-db now ensures the admin. (rbarlow@redhat.com)
- 1087863 - Fix progress reporting in node sync command. (jortel@redhat.com)
- 1087633 - Fix bind task to support node binding. (jortel@redhat.com)
- 1084716 - Register with Celery's setup_logging. (rbarlow@redhat.com)
- 1086437 - Fixes consumer reregistration. (jortel@redhat.com)
- 1065450 - updating repo delete api docs for responses (skarmark@redhat.com)
- 1080647 - added validation that a unit profile is not None before requesting
  applicability regeneration by repos (skarmark@redhat.com)
- 1061783 - added missing example for the consumer group update api
  documentation (skarmark@redhat.com)
- 1074668 - updated consumer group update api docs to remove consumer_ids from
  acceptable parameters (skarmark@redhat.com)
- 1073997 - adding validation to repo group create call to check for valid repo
  ids (skarmark@redhat.com)
- 1085545 - Fix permissions on /etc/pulp/server/plugins.conf.d/nodes/importer.
  (jortel@redhat.com)
- 1082130 - Update progress only when task_id != None. (jortel@redhat.com)
- 1082064 - task status created with state=WAITING when None is passed.
  (jortel@redhat.com)
- 1080642 - updated consumer unbind task to mark the binding deleted before
  notifying agent (skarmark@redhat.com)
- 1080626 - updated agent manager to return no exception when converting server
  bindings to agent bindings in case distributor is already deleted on the
  server (skarmark@redhat.com)
- 1080626 - fixing error in the error code description preventing to complete
  repo delete on the server (skarmark@redhat.com)
- 965764 - Fix a test for the DownloaderConfig API. (rbarlow@redhat.com)
- 1015583 - added a new api so that consumers can request applicability
  generation for themselves (skarmark@redhat.com)
- 1078335 - Add import statements for missing tasks. (rbarlow@redhat.com)
- 1073154 - Do not log newlines or long messages. (rbarlow@redhat.com)
- 1074661 - Raise a validation error if non-existant consumers are specified
  during creation of a consumer group (bcourt@redhat.com)
- 1078305 - Repo update not reporting errors properly.  Fix error response for
  repo update and incorrect documentation for the udpate call.
  (bcourt@redhat.com)
- 1076225 - Update docs to include information about the result value of the
  Task Report as opposed to the Call Report (bcourt@redhat.com)
- 1076628 - Fix base class for unassociate task and update test case for unit
  deletion (bcourt@redhat.com)
- 1018183 - Include _href's on tasks during GET all. (rbarlow@redhat.com)
- 1075701 - Re-enable Celery log capturing. (rbarlow@redhat.com)
- 1071960 - Support message authentication. Port pulp to gofer 1.0. Removed
  timeouts for agent related tasks. (jortel@redhat.com)
- 1066040 - removing 'permissions' from valid update keywords for role update,
  moving manager functionality out of authorization.py, removing duplicate
  declaration of permission operation constants in permission.py and adding
  missing unit tests (skarmark@redhat.com)
- 980150 - support broker host that is different than pulp host.
  (jortel@redhat.com)
- 1058835 - Fix documentation of URL path for deletion of upload requests.
  (bcourt@redhat.com)
- 1042932 - Fix listings bug & enable export repo group support for celery
  (bcourt@redhat.com)
- 1046160 - taking ownership of /var/lib/pulp/published (mhrivnak@redhat.com)
- 1051700 - Documenting that pulp-admin is not supported on RHEL5
  (mhrivnak@redhat.com)
- 1051700 - adding an explicit requirement for python 2.6 to pulp-admin-client
  (mhrivnak@redhat.com)
- 1048297 - pulp-dev.py sets the CA cert and key world readable.
  (rbarlow@redhat.com)
- 921743 - Adjust ownership and permissions for a variety of the RPM paths.
  (rbarlow@redhat.com)
- 1034978 - Add visible errors to the unit associate and unassociate commands
  and move formatting the cli output to the base class instead of each plugin
  having to work independently (bcourt@redhat.com)
- 1039619 - update output to account for qpidd.conf location changing in qpid
  0.24 (jortel@redhat.com)
- 1005899 - report errors fetching bindings from the parent in the report.
  (jortel@redhat.com)
- 1031220 - raising an AttributeError when an attribute is missing on a Model
  (mhrivnak@redhat.com)
- Add support for alternate content sources. (jortel@redhat.com)
- 995076 - make sure to call finalize on the nectar config object
  (jason.connor@gmail.com)
- 1032189 - fixed use of gettext with multiple substitutions
  (mhrivnak@redhat.com)
- 1020300 - Prevent hashed password from being returned by the get user
  command. (bcourt@redhat.com)
- 1019155 - added logic to correctly set the URL when called from any
  /bindings/ URLs (jason.connor@gmail.com)
- 1029057 - have nodes replicate the repository scratchpad. (jortel@redhat.com)
- 1022646 - remove units_path; in 2.3, it's method. (jortel@redhat.com)
- 1026606 - Added docs for get unit REST API (jason.dobies@redhat.com)
- 996606 - Check to see if a repo exists before starting upload process
  (jason.dobies@redhat.com)

* Wed Nov 06 2013 Jeff Ortel <jortel@redhat.com> 2.3.0-1
- 1027500 - init python-gofer before agent and tasking services started.
  (jortel@redhat.com)
- 1022646 - migration_0 needs to add units_size=0. (jortel@redhat.com)
- 1023056 - fix SSL on f19 by using qpid builtin SSL transport.
  (jortel@redhat.com)
- 1022646 - fix migration of nodes 2.2 => 2.3 manifests. (jortel@redhat.com)
- 1022621 - Failed reports are now successful tasks and the report indicates
  the failure (jason.dobies@redhat.com)
- 1022621 - Fixed communication between publish manager and tasking
  (jason.dobies@redhat.com)
- 1017587 - Added a list of possible task states to the docs.
  (rbarlow@redhat.com)
- 1017865 - Corrected task response docs (jason.dobies@redhat.com)
- 1021116 - Convert info level log messages that include Task arguments into
  debug level messages. (rbarlow@redhat.com)
- 1017253 - Removed v1 attribute that no longer exists
  (jason.dobies@redhat.com)
- 1019909 - Added replica set support (jason.dobies@redhat.com)
- 1020549 - tar the content of the distribution directory instead of the
  directory. (jortel@redhat.com)
- 1019455 - Loosened validation checks on the presence of the feed for certain
  configuration parameters (jason.dobies@redhat.com)
- 1011716 - updated spec file to add selinux-policy-targeted dependency for f19
  and removing wrong version dependency on policycoreutils-python
  (skarmark@redhat.com)
- 973678 - Add support for reporting unit upload statuses to the API and CLI.
  (rbarlow@lemonade.usersys.redhat.com)
- 975503 - Add status command to iso publish (bcourt@redhat.com)
- 1017924 - unzip the units.json instead of reading/seeking using gzip.
  (jortel@redhat.com)
- 1017815 - Added logging about publish success and failure
  (mhrivnak@redhat.com)
- 965283 - Document the response for a repo importer delete (bcourt@redhat.com)
- 1014368 - added python-requests-2.0.0 package to pulp dependencies in order
  to support proxy with https (skarmark@redhat.com)
- 1009617 - limit options for repo sync and publish history now states the
  default limit is 5 (einecline@gmail.com)
- 965283 - updating the REST API docs for repo updates as they pertain to
  importers and distributors (mhrivnak@redhat.com)
- 1004805 - pulp-dev.py now looks at the apache version instead of the linux
  distribution version when deciding which config file to install, since the
  apache version is really what matters. (mhrivnak@redhat.com)
- 1014660 - Add command line parsers for numerics & booleans that return empty
  strings for empty values because None is interpreted by the rest api as
  having the value not specified (bcourt@redhat.com)
- 999129 - removing loading of tracker files at the time of initializing upload
  manager and adding it when listing remaining uploads (skarmark@redhat.com)
- 1010292 - serialize _last_modified only when it exists. (jortel@redhat.com)
- 1010016 - blacklist options; require gofer 0.77 which logs messages at DEBUG.
  (jortel@redhat.com)
- 1011972 - fixed in nectar 1.1.2. (jortel@redhat.com)
- 952748 - adding documentation about how to use a UnitAssociationCriteria with
  the REST API. (mhrivnak@redhat.com)
- 1009926 - Fix Exception thrown on applicability generation
  (bcourt@redhat.com)
- 1013097 - permit (.) in node IDs. (jortel@redhat.com)
- 1011268 - Add support for SHA hash which is an alias for SHA1
  (bcourt@redhat.com)
- 721314 - including the README and LICENSE files in all platform packages.
  Also tweaked the README. (mhrivnak@redhat.com)
- 988119 - Convert Python types (list,dict) to JSON types (array, object) in
  api documentation (bcourt@redhat.com)
- 1011053 - Add a from_dict() method to the Criteria model.
  (rbarlow@redhat.com)
- 1012636 - fix post script. (jortel@redhat.com)
- 976435 - load puppet importer config from a file using a common method.
  (bcourt@redhat.com)
- 1004559 - python-simplejson is now required by pulp-common on rhel5. this
  also removes any direct imports of simplejson from outside the pulp-common
  package. (mhrivnak@redhat.com)
- 1011728 - encode unicode values in oauth header. (jortel@redhat.com)
- 975980 - When a repository is updated, push an udpate to all of the
  distributors that depend on the repo. (bcourt@redhat.com)
- 1009912 - removing pymongo dependency for consumers by using actual constants
  instead of importing pymongo in common/constants.py (skarmark@redhat.com)
- 1003326 - generate pulp CA on initial install. (jortel@redhat.com)
- 906039 - do not allow the running weigt to drop below 0
  (jason.connor@gmail.com)
- 1009617 - Fixed the limit option in 'pulp-admin repo history publish'
  (einecline@gmail.com)
- 965751 - migrate nodes to use threaded downloader. (jortel@redhat.com)
- 1009118 - bindings require python-oauth. (jortel@redhat.com)
- 1004346 - deal with bindings w (None) as binding_config. (jortel@redhat.com)
- 995528 - Remove legacy usage of AutoReference as it has a significant
  performance impact on queries of larger repositories and is no longer being
  used. (bcourt@redhat.com)
- 1004790 - Remove legacy dependency on Grinder that is no longer required.
  (bcourt@redhat.com)
- 993424 - forced unbind when bindings have notify_agent=False
  (jortel@redhat.com)
- 959031 - 968524 - rewritten scheduler that fixes bug in subsequent schedule
  runs and allows next_run to be updated when upating the schedule of a
  scheduled_call (jason.connor@gmail.com)
- 1005898 - Remove unnecessary dependency on gofer in pulp-nodes.spec file
  (bcourt@redhat.com)
- 1003285 - fixed an attribute access for an attribute that doesn't exist in
  python 2.6. (mhrivnak@redhat.com)
- 1004897 - Fix bug where distributor validate_config is finding relative path
  conflicts with the repository that is being updated (bcourt@redhat.com)
- 952737 - updated repo creation documentation with parameters to configure
  importers and distributors (skarmark@redhat.com)
- 915330 - Fix performance degradation of importer and distributor
  configuration validation as the number of repositories increased
  (bcourt@redhat.com)
- 956711 - Raise an error to the client if an attempt is made to install an
  errata that does not exist in a repository bound to the consumer
  (bcourt@redhat.com)
- 991500 - updating get_repo_units conduit call to return plugin units instead
  of dictionary (skarmark@redhat.com)
- 976561 - updated the list of decorated collection methods to match the
  Collection object in 2.1.1 (jason.connor@gmail.com)
- 976561 - removed superfluous re-fetching of collection we already have a
  handle to (jason.connor@gmail.com)
- 976561 - added and explicit pool size for the socket "pool" added a new
  decorator around the query methods that calls end_request in order to manage
  the sockets automagically (jason.connor@gmail.com)
- 981736 - when a sync fails, pulp-admin's exit code is now 1 instead of 0.
  (mhrivnak@redhat.com)
- 977948 - fix distributor updating during node sync. (jortel@redhat.com)
- purge changelog
- 973402 - Handle CallReport.progress with value of {} or None.
  (jortel@redhat.com)
- 927216  - remove reference to CDS in the server.conf security section.
  (jortel@redhat.com)
- 928413 - fix query used to determine of bind has pending actions.
  (jortel@redhat.com)
- 970741 - Upgraded nectar for error_msg support (jason.dobies@redhat.com)
- 968012 - Replaced grinder logging config with nectar logging config
  (jason.dobies@redhat.com)

* Tue Jun 04 2013 Jeff Ortel <jortel@redhat.com> 2.2.0-1
- 947445 - allowing consumer ids to allow dots (skarmark@redhat.com)
- 906420 - update storing of resources used by each task in the taskqueue to
  allow dots in the repo id (skarmark@redhat.com)
- 906420 - update storing of resources used by each task in the taskqueue to
  allow dots in the repo id (skarmark@redhat.com)
- 968543 - remove conditional in pulp_version macro. (jortel@redhat.com)
- 927033 - added missing consumer group associate and unassociate webservices
  tests (skarmark@redhat.com)
- 927033 - updating consumer group associate and unassociate calls to return a
  list of all consumers similar to repo group membership instead of just those
  who fulfil the search criteria, updating unit tests and documentation
  (skarmark@redhat.com)
- 965743 - Changed help text to reflect the actual units
  (jason.dobies@redhat.com)
- 963823 - Made the feed SSL options group name a bit more accurate
  (jason.dobies@redhat.com)
- 913670 - fix consumer group bind/unbind. (jortel@redhat.com)
- 878234 - use correct method on coordinator. (jortel@redhat.com)
- 966202 - Change the config options to use the optional parsers.
  (jason.dobies@redhat.com)
- 923796 - Changed example to not cite a specific command
  (jason.dobies@redhat.com)
- 952775 - Fixed broken unit filter application when sorted by association
  (jason.dobies@redhat.com)
- 913171 - using get method instead of dict lookup (skarmark@redhat.com)
- 915473 - fixing login api to return a json document with key and certificate
  (skarmark@redhat.com)
- 913171 - fixed repo details to display list of actual schedules instead of
  schedule ids and unit tests (skarmark@redhat.com)
- 957890 - removing duplicate units in case when consumer is bound to copies of
  same repo (skarmark@redhat.com)
- 957890 - fixed duplicate unit listing in the applicability report and
  performance improvement fix to avoid loading unnecessary units
  (skarmark@redhat.com)
- 954038 - updating applicability api to send unit ids instead of translated
  plugin unit objects to profilers and fixing a couple of performance issues
  (skarmark@redhat.com)
- 924778 - Added hook for a subclass to manipulate the file bundle list after
  the metadata is generated (jason.dobies@redhat.com)
- 916729 - Fixed auth failures to return JSON documents containing a
  programmatic error code and added client-side exception middleware support
  for displaying the proper user message based on the error.
  (jason.dobies@redhat.com)
- 887000 - removed dispatch lookups in sync to determine canceled state
  (jason.connor@gmail.com)
- 927244 - unit association log blacklist criteria (jason.connor@gmail.com)
- 903414 - handle malformed queued calls (jason.connor@gmail.com)
- 927216 - remove CDS section from server.conf. (jortel@redhat.com)
- 953665 - added ability for copy commands to specify the fields of their units
  that should be fetched, so as to avoid loading the entirety of every unit in
  the source repository into RAM. Also added the ability to provide a custom
  "override_config" based on CLI options. (mhrivnak@redhat.com)
- 952310 - support file:// urls. (jortel@redhat.com)
- 949174 - Use a single boolean setting for whether the downloaders should
  validate SSL hosts. (rbarlow@redhat.com)
- 950632 - added unit_id search index on the repo_content_units collection
  (jason.connor@gmail.com)
- 928081 - Take note of HTTP status codes when downloading files.
  (rbarlow@redhat.com)
- 947927 - This call should support both the homogeneous and heterogeneous
  cases (jason.dobies@redhat.com)
- 928509 - Platform changes to support override config in applicability
  (jason.dobies@redhat.com)
- 949186 - Removed the curl TIMEOUT setting and replaced it with a low speed
  limit. (rbarlow@redhat.com)
- 928087 - serialized call request replaced in archival with string
  representation of the call request (jason.connor@gmail.com)
- 924327 - Make sure to run the groups/categories upgrades in the aggregate
  (jason.dobies@redhat.com)
- 918160 - changed --summary flag to *only* display the  summary
  (jason.connor@gmail.com)
- 916794 - 918160 - 920792 - new generator approach to orphan management to
  keep us from stomping on memory (jason.connor@gmail.com)
- 923402 - Clarifications to the help text in logging config files
  (jason.dobies@redhat.com)
- 923402 - Reduce logging level from DEBUG to INFO (jason.dobies@redhat.com)
- 923406 - fixing typo in repo copy bindings causing recursive copy to never
  run (skarmark@redhat.com)
- 922214 - adding selinux context for all files under /srv/pulp instead of
  individual files (skarmark@redhat.com)
- 919155 - Added better test assertions (jason.dobies@redhat.com)
- 919155 - Added handling for connection refused errors
  (jason.dobies@redhat.com)
- 918782 - render warning messages as normal colored text. (jortel@redhat.com)
- 911166 - Use pulp_version macro for consistency and conditional requires on
  both version and release for pre-release packages only. (jortel@redhat.com)
- 908934 - Fix /etc/pki/pulp and /etc/pki/pulp/consumer ownership.
  (jortel@redhat.com)
- 918600 - _content_type_id wasn't being set for erratum and drpm
  (jason.dobies@redhat.com)

* Mon Mar 04 2013 Jeff Ortel <jortel@redhat.com> 2.1.0-1
- 855053 - repository unit counts are now tracked per-unit-type. Also wrote a
  migration that will convert previously-created repositories to have the new
  style of unit counts. (mhrivnak@redhat.com)
- 902514 - removing NameVirtualHost because we weren't using it, and adding one
  authoritative <VirtualHost *:80> block for all plugins to use, since apache
  will only let us use one. (mhrivnak@redhat.com)
- 873782 - added non-authenticate status resource at /v2/status/
  (jason.connor@gmail.com)
- 860089 - added ability to filter tasks using ?id=...&id=...
  (jason.connor@gmail.com)
- 915795 - Fix logging import statemet in pulp-manage-db. (rbarlow@redhat.com)
- 908676 - adding pulp-v1-upgrade-selinux script to enable new selinux policy
  and relabel filesystem after v1 upgrade (skarmark@redhat.com)
- 908676 - adding obsoletes back again for pulp-selinux-server since pulp v1
  has a dependency on this package (skarmark@redhat.com)
- 909493 - adding a separate apache2.4 compatible pulp apache conf file for F18
  (skarmark@redhat.com)
- 909493 - adding a different httpd2.4 compatible pulp config file for f18
  build (skarmark@redhat.com)
- 908676 - make pulp-selinux conflict with pulp-selinux-server instead of
  obsoleting pulp-selinux-server (skarmark@redhat.com)
- 913205 - Removed config options if they aren't relevant
  (jason.dobies@redhat.com)
- 913205 - Corrected storage of feed certificates on upgrade
  (jason.dobies@redhat.com)
- 910419 - added *args and **kwargs to OPTIONS signature to handle regular
  expressions in the url path (jason.connor@gmail.com)
- 906426 - Create the upload directory if someone deletes it
  (jason.dobies@redhat.com)
- 910540 - fix file overlaps in platform packaging. (jortel@redhat.com)
- 908510 - Corrected imports to use compat layer (jason.dobies@redhat.com)
- 908082 - updated SSLRenegBufferSize in apache config to 1MB
  (skarmark@redhat.com)
- 903797 - Corrected docstring for import_units (jason.dobies@redhat.com)
- 905588 - Adding "puppet_module" as an example unit type. This should not
  become a list of every possible unit type, but it's not unreasonable here to
  include some mention of puppet modules. (mhrivnak@redhat.com)
- 880780 - Added config parsing exception to convey more information in the
  event the conf file isn't valid JSON (jason.dobies@redhat.com)
- 905548 - fix handler loading; imp.load_source() supports .py files only.
  (jortel@redhat.com)
- 903387 - remove /var/lib/pulp/(packages|repos) and /var/lib/pulp/published
  (jortel@redhat.com)
- 878234 - added consumer group itineraries and updated group content install
  apis to return a list of call requests, also added unit tests
  (skarmark@redhat.com)
- 888058 - Changed model for the client-side exception handler to be overridden
  and specified to the launcher, allowing an individual client (admin,
  consumer, future other) to customize error messages where relevant.
  (jason.dobies@redhat.com)
- 891423 - Added conduit calls to be able to create units on copy
  (jason.dobies@redhat.com)
- 894467 - Parser methods need to return the value, not just validate it
  (jason.dobies@redhat.com)
- 889893 - added detection of still queued scheduled calls and skip re-
  enqueueing with log message (jason.connor@gmail.com)
- 883938 - Bumped required version of okaara in the spec
  (jason.dobies@redhat.com)
- 885128 - Altered two more files to use the 'db' logger. (rbarlow@redhat.com)
- 885128 - pulp.plugins.loader.api should use the "db" logger.
  (rbarlow@redhat.com)
- 891423 - Added conduit calls to be able to create units on copy
  (jason.dobies@redhat.com)
- 891760 - added importer and distributor configs to kwargs and
  kwargs_blacklist to prevent logging of sensitive data
  (jason.connor@gmail.com)
- 889320 - updating relabel script to run restorecon on /var/www/pulp_puppet
  (skarmark@redhat.com)
- 889320 - adding httpd_sys_content_rw_t context to /var/www/pulp_puppet
  (skarmark@redhat.com)
- 887959 - Removing NameVirtualHost entries from plugin httpd conf files and
  adding it only at one place in main pulp.conf (skarmark@redhat.com)
- 886547 - added check for deleted schedule in scheduled call complete callback
  (jason.connor@gmail.com)
- 882412 - Re-raising PulpException upon upload error instead of always
  replacing exceptions with PulpExecutionException, the latter of which results
  in an undesirable 500 HTTP response. (mhrivnak@redhat.com)
- 875843 - added post sync/publish callbacks to cleanup importer and
  distributor instances before calls are archived (jason.connor@gmail.com)
- 769381 - Fixed delete confirmation message to be task centric
  (jason.dobies@redhat.com)
- 856762 - removing scratchpads from repo search queries (skarmark@redhat.com)
- 886148 - used new result masking to keep full consumer package profiles from
  showing up in the task list and log file (jason.connor@gmail.com)
- 856762 - removing scratchpad from the repo list --details commmand for repo,
  importer and distributor (skarmark@redhat.com)
- 883899 - added conflict detection for call request groups in the webservices
  execution wrapper module (jason.connor@gmail.com)
- 876158 - Removed unused configuration values and cleaned up wording and
  formatting of the remaining options (jason.dobies@redhat.com)
- 882403 - Flushed out the task state to user display mapping as was always the
  intention but never actually came to fruition. (jason.dobies@redhat.com)
- 882422 - added the distributor_list keyword argument to the call requets
  kwarg_blacklist to prevent it from being logged (jason.connor@gmail.com)
- 885229 - add requires: nss-tools. (jortel@redhat.com)
- 885098 - Use a separate logging config for pulp-manage-db.
  (rbarlow@redhat.com)
- 885134 - Added check to not parse an apache error as if it has the Pulp
  structure and handling in the exception middleware for it
  (jason.dobies@redhat.com)
- 867464 - Renaming modules to units and a fixing a few minor output errors
  (skarmark@redhat.com)
- 882421 - moving unit remove command into the platform from RPM extensions so
  it can be used by other extension families (mhrivnak@redhat.com)
- 877147 - added check for path type when removing orphans
  (jason.connor@gmail.com)
- 882423 - fix upload in repo controller. (jortel@redhat.com)
- 883568 - Reworded portion about recurrences (jason.dobies@redhat.com)
- 883754 - The notes option was changed to have a parser, but some code using
  it was continuing to manually parse it again, which would tank.
  (jason.dobies@redhat.com)
- 866996 - Added ability to hide the details link on association commands when
  it isn't a search. (jason.dobies@redhat.com)
- 877797 - successful call of canceling a task now returns a call report
  through the rest api (jason.connor@gmail.com)
- 867464 - updating general module upload command output (skarmark@redhat.com)
- 882424 - only have 1 task, presumedly the "main" one, in a task group update
  the last_run field (jason.connor@gmail.com)
- 883059 - update server.conf to make server_name optional
  (skarmark@redhat.com)
- 883059 - updating default server config to lookup server hostname
  (skarmark@redhat.com)
- 862187 /var/log/pulp/db.log now includes timestamps. (rbarlow@redhat.com)
- 883025 - Display note to copy qpid certificates to each consumer.
  (jortel@redhat.com)
- 880441 - Fixed call to a method that was renamed (jason.dobies@redhat.com)
- 881120 - utilized new serialize_result call report flag to hide consumer key
  when reporting the task information (jason.connor@gmail.com)
- 882428 - utilizing new call report serialize_result flag to prevent the call
  reports from being serialized and reported over the rest api
  (jason.connor@gmail.com)
- 882401 - added skipped as a recognized state to the cli parser
  (jason.connor@gmail.com)
- 862290 - Added documentation for the new ListRepositoriesCommand methods
  (jason.dobies@redhat.com)
- 881639 - more programmatic. (jortel@redhat.com)
- 881389 - fixed rpm consumer bind to raise an error on non existing repos
  (skarmark@redhat.com)
- 827620 - updated repo, repo_group, consumer and user apis to use execute
  instead of execute_ok (skarmark@redhat.com)
- 878620 - fixed task group resource to return only tasks in the group instead
  of all tasks ever run... :P (jason.connor@gmail.com)
- 866491 - Change the source repo ID validation to be a 400, not 404
  (jason.dobies@redhat.com)
- 866491 - Check for repo existence and raise a 404 if not found instead of
  leaving the task to do it (jason.dobies@redhat.com)
- 881120 - strip the private key from returned consumer object.
  (jortel@redhat.com)
- 862290 - Added support in generic list repos command for listing other
  repositories (jason.dobies@redhat.com)
- 877914 - updating old file links from selinux installation and un-
  installation (skarmark@redhat.com)
- 873786 - updating enable.sh for correct amqp ports (skarmark@redhat.com)
- 878654 - fixed error message when revoking permission from a non-existing
  user and added unit tests (skarmark@redhat.com)
- added database collection reaper system that will wake up periodically and
  remove old documents from configured collections (jason.connor@gmail.com)
- 876662 - Added middleware exception handling for when the client cannot
  resolve the server hostname (jason.dobies@redhat.com)
- 753680 - Taking this opportunity to quiet the logs a bit too
  (jason.dobies@redhat.com)
- 753680 - Increased the logging clarity and location for initialization errors
  (jason.dobies@redhat.com)
- 871858 - Implemented sync and publish status commands
  (jason.dobies@redhat.com)
- 873421 - changed a wait-time message to be more appropriate, and added a bit
  of function parameter documentation. (mhrivnak@redhat.com)
- 877170 - Added ability to ID validator to handle multiple inputs
  (jason.dobies@redhat.com)
- 877435 - Pulled the filters/order to constants and use in search
  (jason.dobies@redhat.com)
- 875606 - Added isodate and python-setuptools deps. Rolled into a quick audit
  of all the requirements and changed quite a few. There were several missing
  and several no longer applicaple. Also removed a stray import of okaara from
  within the bindings package. (mhrivnak@redhat.com)
- 874243 - return 404 when profile does not exist. (jortel@redhat.com)
- 876662 - Added pretty error message when the incorrect server hostname is
  used (jason.dobies@redhat.com)
- 876332 - add missing tags to bind itinerary. (jortel@redhat.com)

* Thu Dec 20 2012 Jeff Ortel <jortel@redhat.com> 2.0.6-1
- 887959 - Removing NameVirtualHost entries from plugin httpd conf files and
  adding it only at one place in main pulp.conf (skarmark@redhat.com)
- 886547 - added check for deleted schedule in scheduled call complete callback
  (jason.connor@gmail.com)
- 882412 - Re-raising PulpException upon upload error instead of always
  replacing exceptions with PulpExecutionException, the latter of which results
  in an undesirable 500 HTTP response. (mhrivnak@redhat.com)
- 875843 - added post sync/publish callbacks to cleanup importer and
  distributor instances before calls are archived (jason.connor@gmail.com)
- 769381 - Fixed delete confirmation message to be task centric
  (jason.dobies@redhat.com)
- 856762 - removing scratchpads from repo search queries (skarmark@redhat.com)
- 886148 - used new result masking to keep full consumer package profiles from
  showing up in the task list and log file (jason.connor@gmail.com)
- 856762 - removing scratchpad from the repo list --details commmand for repo,
  importer and distributor (skarmark@redhat.com)
- 883899 - added conflict detection for call request groups in the webservices
  execution wrapper module (jason.connor@gmail.com)
- 876158 - Removed unused configuration values and cleaned up wording and
  formatting of the remaining options (jason.dobies@redhat.com)
- 882403 - Flushed out the task state to user display mapping as was always the
  intention but never actually came to fruition. (jason.dobies@redhat.com)
- 882422 - added the distributor_list keyword argument to the call requets
  kwarg_blacklist to prevent it from being logged (jason.connor@gmail.com)
- 885229 - add requires: nss-tools. (jortel@redhat.com)
- 885098 - Use a separate logging config for pulp-manage-db.
  (rbarlow@redhat.com)
- 885134 - Added check to not parse an apache error as if it has the Pulp
  structure and handling in the exception middleware for it
  (jason.dobies@redhat.com)
- 867464 - Renaming modules to units and a fixing a few minor output errors
  (skarmark@redhat.com)
- 882421 - moving unit remove command into the platform from RPM extensions so
  it can be used by other extension families (mhrivnak@redhat.com)
- 877147 - added check for path type when removing orphans
  (jason.connor@gmail.com)
- 882423 - fix upload in repo controller. (jortel@redhat.com)
- 883568 - Reworded portion about recurrences (jason.dobies@redhat.com)
- 883754 - The notes option was changed to have a parser, but some code using
  it was continuing to manually parse it again, which would tank.
  (jason.dobies@redhat.com)
- 866996 - Added ability to hide the details link on association commands when
  it isn't a search. (jason.dobies@redhat.com)
- 877797 - successful call of canceling a task now returns a call report
  through the rest api (jason.connor@gmail.com)
- 867464 - updating general module upload command output (skarmark@redhat.com)
- 882424 - only have 1 task, presumedly the "main" one, in a task group update
  the last_run field (jason.connor@gmail.com)
- 883059 - update server.conf to make server_name optional
  (skarmark@redhat.com)
- 883059 - updating default server config to lookup server hostname
  (skarmark@redhat.com)
- 862187 /var/log/pulp/db.log now includes timestamps. (rbarlow@redhat.com)
- 883025 - Display note to copy qpid certificates to each consumer.
  (jortel@redhat.com)
- 880441 - Fixed call to a method that was renamed (jason.dobies@redhat.com)
- 881120 - utilized new serialize_result call report flag to hide consumer key
  when reporting the task information (jason.connor@gmail.com)
- 882428 - utilizing new call report serialize_result flag to prevent the call
  reports from being serialized and reported over the rest api
  (jason.connor@gmail.com)
- 882401 - added skipped as a recognized state to the cli parser
  (jason.connor@gmail.com)
- 862290 - Added documentation for the new ListRepositoriesCommand methods
  (jason.dobies@redhat.com)
- 881639 - more programmatic. (jortel@redhat.com)
- 881389 - fixed rpm consumer bind to raise an error on non existing repos
  (skarmark@redhat.com)
- 827620 - updated repo, repo_group, consumer and user apis to use execute
  instead of execute_ok (skarmark@redhat.com)
- 878620 - fixed task group resource to return only tasks in the group instead
  of all tasks ever run... :P (jason.connor@gmail.com)
- 866491 - Change the source repo ID validation to be a 400, not 404
  (jason.dobies@redhat.com)
- 866491 - Check for repo existence and raise a 404 if not found instead of
  leaving the task to do it (jason.dobies@redhat.com)
- 881120 - strip the private key from returned consumer object.
  (jortel@redhat.com)
- 862290 - Added support in generic list repos command for listing other
  repositories (jason.dobies@redhat.com)
- 877914 - updating old file links from selinux installation and un-
  installation (skarmark@redhat.com)
- 873786 - updating enable.sh for correct amqp ports (skarmark@redhat.com)
- 878654 - fixed error message when revoking permission from a non-existing
  user and added unit tests (skarmark@redhat.com)
- added database collection reaper system that will wake up periodically and
  remove old documents from configured collections (jason.connor@gmail.com)
- 876662 - Added middleware exception handling for when the client cannot
  resolve the server hostname (jason.dobies@redhat.com)
- 753680 - Taking this opportunity to quiet the logs a bit too
  (jason.dobies@redhat.com)
- 753680 - Increased the logging clarity and location for initialization errors
  (jason.dobies@redhat.com)
- 871858 - Implemented sync and publish status commands
  (jason.dobies@redhat.com)
- 873421 - changed a wait-time message to be more appropriate, and added a bit
  of function parameter documentation. (mhrivnak@redhat.com)
- 877170 - Added ability to ID validator to handle multiple inputs
  (jason.dobies@redhat.com)
- 877435 - Pulled the filters/order to constants and use in search
  (jason.dobies@redhat.com)
- 875606 - Added isodate and python-setuptools deps. Rolled into a quick audit
  of all the requirements and changed quite a few. There were several missing
  and several no longer applicaple. Also removed a stray import of okaara from
  within the bindings package. (mhrivnak@redhat.com)
- 874243 - return 404 when profile does not exist. (jortel@redhat.com)
- 876662 - Added pretty error message when the incorrect server hostname is
  used (jason.dobies@redhat.com)
- 876332 - add missing tags to bind itinerary. (jortel@redhat.com)<|MERGE_RESOLUTION|>--- conflicted
+++ resolved
@@ -640,7 +640,10 @@
 %endif # End selinux if block
 
 %changelog
-<<<<<<< HEAD
+* Thu Dec 04 2014 Randy Barlow <rbarlow@redhat.com> 2.4.4-0.1.beta
+- 1165355 - Add a sanitize_checksum_type function. (rbarlow@redhat.com)
+- 1162820 - Clarify SSL configuration settings. (rbarlow@redhat.com)
+
 * Fri Nov 21 2014 Chris Duryee <cduryee@redhat.com> 2.6.0-0.1.alpha
 - 1162820 - Clarify SSL configuration settings. (rbarlow@redhat.com)
 - 1116825 - Adding a non-existent user to a role now returns HTTP 400 instead
@@ -653,16 +656,10 @@
   (ipanova@redhat.com)
 - 1161205 - Adds comments to conf files about value of defaults
   (bmbouter@gmail.com)
-=======
-* Thu Dec 04 2014 Randy Barlow <rbarlow@redhat.com> 2.4.4-0.1.beta
-- 1165355 - Add a sanitize_checksum_type function. (rbarlow@redhat.com)
-- 1162820 - Clarify SSL configuration settings. (rbarlow@redhat.com)
->>>>>>> 59043a19
 - 1021579 - document unexpected behavior in unassociate api
   (cduryee@redhat.com)
 - 1081534 - Added /v2 and trailing / to the permissions docs
   (dkliban@redhat.com)
-<<<<<<< HEAD
 - 1165271 - Adds 2.5.0 deprecation release note about _ns attribute
   (bmbouter@gmail.com)
 - 1111261 - document single event listener retrieval (bcourt@redhat.com)
@@ -701,11 +698,6 @@
 - 1095483 - fix message to not refer to pulp.log (cduryee@redhat.com)
 - 1133939 - tab completion for short options (igulina@redhat.com)
 
-* Mon Nov 17 2014 asmacdo <asmacdo@gmail.com> 2.5.0-0.19.rc
-=======
-- 1111261 - document single event listener retrieval (bcourt@redhat.com)
-
->>>>>>> 59043a19
 * Fri Nov 21 2014 Austin Macdonald <asmacdo@gmail.com> 2.5.0-1
 - 1129488 - Adjusts mongoDB auto-reconnect to never stop attempting
   (bmbouter@gmail.com)
