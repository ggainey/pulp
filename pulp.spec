%{!?python_sitelib: %global python_sitelib %(%{__python} -c "from distutils.sysconfig import get_python_lib; print(get_python_lib())")}
%{!?python_sitearch: %global python_sitearch %(%{__python} -c "from distutils.sysconfig import get_python_lib; print(get_python_lib(1))")}

%if 0%{?rhel} == 5
%define pulp_admin 0
%define pulp_client_oauth 0
%define pulp_server 0
%else
%define pulp_admin 1
%define pulp_client_oauth 1
%define pulp_server 1
%endif

%if %{pulp_server}
#SELinux
%define selinux_variants mls strict targeted
%define selinux_policyver %(sed -e 's,.*selinux-policy-\\([^/]*\\)/.*,\\1,' /usr/share/selinux/devel/policyhelp 2> /dev/null)
%define moduletype apps
%endif

# Determine whether we should target Upstart or systemd for this build
%if 0%{?rhel} >= 7 || 0%{?fedora} >= 15
%define pulp_systemd 1
%else
%define pulp_systemd 0
%endif

# ---- Pulp Platform -----------------------------------------------------------

Name: pulp
<<<<<<< HEAD
Version: 2.5.2
Release: 1%{?dist}
=======
Version: 2.5.3
Release: 0.2.rc%{?dist}
>>>>>>> 8e656477
Summary: An application for managing software content
Group: Development/Languages
License: GPLv2
URL: https://fedorahosted.org/pulp/
Source0: https://github.com/%{name}/%{name}/archive/%{name}-%{version}.tar.gz
BuildRoot: %{_tmppath}/%{name}-%{version}-%{release}-root-%(%{__id_u} -n)
BuildArch: noarch
BuildRequires: python2-devel
BuildRequires: python-setuptools
BuildRequires: rpm-python

%description
Pulp provides replication, access, and accounting for software repositories.

%prep
%setup -q

%build
for directory in agent bindings client_consumer client_lib common
do
    pushd $directory
    %{__python} setup.py build
    popd
done

# pulp-admin build block
%if %{pulp_admin}
pushd client_admin
%{__python} setup.py build
popd
%endif # End pulp-admin build block

%if %{pulp_server}
pushd server
%{__python} setup.py build
popd

# SELinux Configuration
cd server/selinux/server
%if 0%{?rhel} >= 6
    distver=rhel%{rhel}
%endif
%if 0%{?fedora} >= 18
    distver=fedora%{fedora}
%endif
sed -i "s/policy_module(pulp-server, [0-9]*.[0-9]*.[0-9]*)/policy_module(pulp-server, %{version})/" pulp-server.te
sed -i "s/policy_module(pulp-celery, [0-9]*.[0-9]*.[0-9]*)/policy_module(pulp-celery, %{version})/" pulp-celery.te
./build.sh ${distver}
cd -
%endif

%install
rm -rf %{buildroot}
for directory in agent bindings client_consumer client_lib common
do
    pushd $directory
    %{__python} setup.py install -O1 --skip-build --root %{buildroot}
    popd
done

# Directories
mkdir -p %{buildroot}/%{_sysconfdir}/%{name}/
mkdir -p %{buildroot}/%{_sysconfdir}/%{name}/agent
mkdir -p %{buildroot}/%{_sysconfdir}/%{name}/agent/conf.d
mkdir -p %{buildroot}/%{_sysconfdir}/%{name}/consumer
mkdir -p %{buildroot}/%{_sysconfdir}/%{name}/consumer/conf.d
mkdir -p %{buildroot}/%{_sysconfdir}/gofer/plugins
mkdir -p %{buildroot}/%{_sysconfdir}/pki/%{name}
mkdir -p %{buildroot}/%{_sysconfdir}/pki/%{name}/consumer
mkdir -p %{buildroot}/%{_sysconfdir}/pki/%{name}/consumer/server
mkdir -p %{buildroot}/%{_sysconfdir}/rc.d/init.d
mkdir -p %{buildroot}/%{_usr}/lib/%{name}/
mkdir -p %{buildroot}/%{_usr}/lib/%{name}/consumer
mkdir -p %{buildroot}/%{_usr}/lib/%{name}/consumer/extensions
mkdir -p %{buildroot}/%{_usr}/lib/%{name}/agent
mkdir -p %{buildroot}/%{_usr}/lib/%{name}/agent/handlers
mkdir -p %{buildroot}/%{_var}/log/%{name}/
mkdir -p %{buildroot}/%{_libdir}/gofer/plugins
mkdir -p %{buildroot}/%{_bindir}

# pulp-admin installation
%if %{pulp_admin}
pushd client_admin
%{__python} setup.py install -O1 --skip-build --root %{buildroot}
popd

mkdir -p %{buildroot}/%{_sysconfdir}/%{name}/admin
mkdir -p %{buildroot}/%{_sysconfdir}/%{name}/admin/conf.d
mkdir -p %{buildroot}/%{_sysconfdir}/bash_completion.d
mkdir -p %{buildroot}/%{_usr}/lib/%{name}/admin
mkdir -p %{buildroot}/%{_usr}/lib/%{name}/admin/extensions

cp -R client_admin/etc/pulp/admin/admin.conf %{buildroot}/%{_sysconfdir}/%{name}/admin/
cp client_admin/etc/bash_completion.d/pulp-admin %{buildroot}/%{_sysconfdir}/bash_completion.d/
%endif # End pulp_admin installation block

# Server installation
%if %{pulp_server}
pushd server
%{__python} setup.py install -O1 --skip-build --root %{buildroot}
popd

# These directories are specific to the server
mkdir -p %{buildroot}/srv
mkdir -p %{buildroot}/%{_sysconfdir}/%{name}/content/sources/conf.d
mkdir -p %{buildroot}/%{_sysconfdir}/%{name}/server
mkdir -p %{buildroot}/%{_sysconfdir}/%{name}/server/plugins.conf.d
mkdir -p %{buildroot}/%{_sysconfdir}/%{name}/vhosts80
mkdir -p %{buildroot}/%{_sysconfdir}/default/
mkdir -p %{buildroot}/%{_sysconfdir}/httpd/conf.d/
mkdir -p %{buildroot}/%{_usr}/lib/%{name}/plugins
mkdir -p %{buildroot}/%{_usr}/lib/%{name}/plugins/types
mkdir -p %{buildroot}/%{_var}/lib/%{name}/celery
mkdir -p %{buildroot}/%{_var}/lib/%{name}/uploads
mkdir -p %{buildroot}/%{_var}/lib/%{name}/published
mkdir -p %{buildroot}/%{_var}/lib/%{name}/static
mkdir -p %{buildroot}/%{_var}/www

# Configuration
cp -R server/etc/pulp/* %{buildroot}/%{_sysconfdir}/%{name}

# Apache Configuration
%if 0%{?fedora} >= 18 || 0%{?rhel} >= 7
cp server/etc/httpd/conf.d/pulp_apache_24.conf %{buildroot}/%{_sysconfdir}/httpd/conf.d/pulp.conf
%else
cp server/etc/httpd/conf.d/pulp_apache_22.conf %{buildroot}/%{_sysconfdir}/httpd/conf.d/pulp.conf
%endif

# Server init scripts/unit files and environment files
%if %{pulp_systemd} == 0
cp server/etc/default/upstart_pulp_celerybeat %{buildroot}/%{_sysconfdir}/default/pulp_celerybeat
cp server/etc/default/upstart_pulp_resource_manager %{buildroot}/%{_sysconfdir}/default/pulp_resource_manager
cp server/etc/default/upstart_pulp_workers %{buildroot}/%{_sysconfdir}/default/pulp_workers
cp -d server/etc/rc.d/init.d/* %{buildroot}/%{_initddir}/
# We don't want to install pulp-manage-workers in upstart systems
rm -rf %{buildroot}/%{_libexecdir}
%else
cp server/etc/default/systemd_pulp_celerybeat %{buildroot}/%{_sysconfdir}/default/pulp_celerybeat
cp server/etc/default/systemd_pulp_resource_manager %{buildroot}/%{_sysconfdir}/default/pulp_resource_manager
cp server/etc/default/systemd_pulp_workers %{buildroot}/%{_sysconfdir}/default/pulp_workers
mkdir -p %{buildroot}/%{_usr}/lib/systemd/system/
cp server/usr/lib/systemd/system/* %{buildroot}/%{_usr}/lib/systemd/system/
%endif

# Pulp Web Services
cp -R server/srv %{buildroot}

# Web Content
ln -s %{_var}/lib/pulp/published %{buildroot}/%{_var}/www/pub

# Tools
cp server/bin/* %{buildroot}/%{_bindir}

# Ghost
touch %{buildroot}/%{_sysconfdir}/pki/%{name}/ca.key
touch %{buildroot}/%{_sysconfdir}/pki/%{name}/ca.crt
touch %{buildroot}/%{_sysconfdir}/pki/%{name}/rsa.key
touch %{buildroot}/%{_sysconfdir}/pki/%{name}/rsa_pub.key

# Install SELinux policy modules
pushd server/selinux/server
./install.sh %{buildroot}%{_datadir}
mkdir -p %{buildroot}%{_datadir}/pulp/selinux/server
cp enable.sh %{buildroot}%{_datadir}/pulp/selinux/server
cp uninstall.sh %{buildroot}%{_datadir}/pulp/selinux/server
cp relabel.sh %{buildroot}%{_datadir}/pulp/selinux/server
popd
%endif # End server installation block

# Everything else installation

# Ghost
touch %{buildroot}/%{_sysconfdir}/pki/%{name}/consumer/rsa.key
touch %{buildroot}/%{_sysconfdir}/pki/%{name}/consumer/rsa_pub.key
touch %{buildroot}/%{_sysconfdir}/pki/%{name}/consumer/server/rsa_pub.key

# Configuration
cp -R agent/etc/pulp/agent/agent.conf %{buildroot}/%{_sysconfdir}/%{name}/agent/
cp -R client_consumer/etc/pulp/consumer/consumer.conf %{buildroot}/%{_sysconfdir}/%{name}/consumer/

# Agent
rm -rf %{buildroot}/%{python_sitelib}/%{name}/agent/gofer
cp agent/etc/gofer/plugins/pulpplugin.conf %{buildroot}/%{_sysconfdir}/gofer/plugins
cp -R agent/pulp/agent/gofer/pulpplugin.py %{buildroot}/%{_libdir}/gofer/plugins

# Ghost
touch %{buildroot}/%{_sysconfdir}/pki/%{name}/consumer/consumer-cert.pem

%clean
rm -rf %{buildroot}


# define required pulp platform version.
%global pulp_version %{version}


# ---- Server ------------------------------------------------------------------
%if %{pulp_server}
%package server
Summary: The pulp platform server
Group: Development/Languages
Requires: python-%{name}-common = %{pulp_version}
Requires: python-celery >= 3.1.0
Requires: python-celery < 3.2.0
Requires: python-pymongo >= 2.5.2
Requires: python-setuptools
Requires: python-webpy
Requires: python-okaara >= 1.0.32
Requires: python-oauth2 >= 1.5.211
Requires: python-httplib2
Requires: python-isodate >= 0.5.0-1.pulp
Requires: python-BeautifulSoup
Requires: python-qpid
Requires: python-nectar >= 1.1.6
Requires: httpd
Requires: mod_ssl
Requires: openssl
Requires: nss-tools
Requires: python-ldap
Requires: python-gofer >= 1.3.0, python-gofer < 2.0
Requires: python-gofer-qpid >= 1.3.0, python-gofer-qpid < 2.0
Requires: crontabs
Requires: acl
Requires: mod_wsgi >= 3.4-1.pulp
Requires: m2crypto
Requires: genisoimage
# RHEL6 ONLY
%if 0%{?rhel} == 6
Requires: nss >= 3.12.9
%endif
%if %{pulp_systemd} == 1
Requires(post): systemd
Requires(preun): systemd
Requires(postun): systemd
%endif
Obsoletes: pulp

%description server
Pulp provides replication, access, and accounting for software repositories.

%files server
# - root:root
%defattr(-,root,root,-)
%config(noreplace) %{_sysconfdir}/default/pulp_celerybeat
%config(noreplace) %{_sysconfdir}/default/pulp_workers
%config(noreplace) %{_sysconfdir}/default/pulp_resource_manager
%config(noreplace) %{_sysconfdir}/httpd/conf.d/%{name}.conf
%dir %{_sysconfdir}/pki/%{name}
%dir %{_sysconfdir}/%{name}/content/sources/conf.d
%dir %{_sysconfdir}/%{name}/server
%dir %{_sysconfdir}/%{name}/server/plugins.conf.d
%dir %{_sysconfdir}/%{name}/vhosts80
%dir /srv/%{name}
/srv/%{name}/webservices.wsgi
%{_bindir}/pulp-manage-db
%{_bindir}/pulp-qpid-ssl-cfg
%{_bindir}/pulp-gen-ca-certificate
%{_usr}/lib/%{name}/plugins/types
%{python_sitelib}/%{name}/server/
%{python_sitelib}/%{name}/plugins/
%{python_sitelib}/pulp_server*.egg-info
%if %{pulp_systemd} == 0
# Install the init scripts
%defattr(755,root,root,-)
%config %{_initddir}/pulp_celerybeat
%config %{_initddir}/pulp_workers
%config %{_initddir}/pulp_resource_manager
%else
# Install the systemd unit files
%defattr(-,root,root,-)
%{_usr}/lib/systemd/system/*
%defattr(755,root,root,-)
%{_libexecdir}/pulp-manage-workers
%endif
# 640 root:apache
%defattr(640,root,apache,-)
%ghost %{_sysconfdir}/pki/%{name}/ca.key
%ghost %{_sysconfdir}/pki/%{name}/ca.crt
%ghost %{_sysconfdir}/pki/%{name}/rsa.key
%ghost %{_sysconfdir}/pki/%{name}/rsa_pub.key
%config(noreplace) %{_sysconfdir}/%{name}/server.conf
# - apache:apache
%defattr(-,apache,apache,-)
%{_var}/lib/%{name}/
%dir %{_var}/log/%{name}
%{_var}/www/pub
# Install the docs
%defattr(-,root,root,-)
%doc README LICENSE COPYRIGHT

%post server

# RSA key pair
KEY_DIR="%{_sysconfdir}/pki/%{name}"
KEY_PATH="$KEY_DIR/rsa.key"
KEY_PATH_PUB="$KEY_DIR/rsa_pub.key"
if [ ! -f $KEY_PATH ]
then
  openssl genrsa -out $KEY_PATH 2048 &> /dev/null
  openssl rsa -in $KEY_PATH -pubout > $KEY_PATH_PUB 2> /dev/null
fi
chmod 640 $KEY_PATH
chmod 644 $KEY_PATH_PUB
chown root:apache $KEY_PATH
chown root:apache $KEY_PATH_PUB
ln -fs $KEY_PATH_PUB %{_var}/lib/%{name}/static

# CA certificate
if [ $1 -eq 1 ]; # not an upgrade
then
  pulp-gen-ca-certificate
fi

%if %{pulp_systemd} == 1
%postun server
%systemd_postun
%endif
%endif # End pulp_server if block


# ---- Common ------------------------------------------------------------------

%package -n python-pulp-common
Summary: Pulp common python packages
Group: Development/Languages
Obsoletes: pulp-common
Requires: python-isodate >= 0.5.0-1.pulp
Requires: python-iniparse
# RHEL5 ONLY
%if 0%{?rhel} == 5
Requires: python-simplejson
%endif

%description -n python-pulp-common
A collection of components that are common between the pulp server and client.

%files -n python-pulp-common
%defattr(-,root,root,-)
%dir %{_usr}/lib/%{name}
%dir %{python_sitelib}/%{name}
%{python_sitelib}/%{name}/__init__.*
%{python_sitelib}/%{name}/common/
%{python_sitelib}/pulp_common*.egg-info
%doc README LICENSE COPYRIGHT


# ---- Client Bindings ---------------------------------------------------------

%package -n python-pulp-bindings
Summary: Pulp REST bindings for python
Group: Development/Languages
Requires: python-%{name}-common = %{pulp_version}
%if %{pulp_client_oauth}
Requires: python-oauth2 >= 1.5.170-2.pulp
%endif
Requires: m2crypto

%description -n python-pulp-bindings
The Pulp REST API bindings for python.

%files -n python-pulp-bindings
%defattr(-,root,root,-)
%{python_sitelib}/%{name}/bindings/
%{python_sitelib}/pulp_bindings*.egg-info
%doc README LICENSE COPYRIGHT


# ---- Client Extension Framework -----------------------------------------------------

%package -n python-pulp-client-lib
Summary: Pulp client extensions framework
Group: Development/Languages
Requires: m2crypto
Requires: python-%{name}-common = %{pulp_version}
Requires: python-okaara >= 1.0.32
Requires: python-isodate >= 0.5.0-1.pulp
Requires: python-setuptools
Obsoletes: pulp-client-lib

%description -n python-pulp-client-lib
A framework for loading Pulp client extensions.

%files -n python-pulp-client-lib
%defattr(-,root,root,-)
%{python_sitelib}/%{name}/client/commands/
%{python_sitelib}/%{name}/client/extensions/
%{python_sitelib}/%{name}/client/upload/
%{python_sitelib}/%{name}/client/*.py
%{python_sitelib}/%{name}/client/*.pyc
%{python_sitelib}/%{name}/client/*.pyo
%{python_sitelib}/pulp_client_lib*.egg-info
%doc README LICENSE COPYRIGHT


# ---- Agent Handler Framework -------------------------------------------------

%package -n python-pulp-agent-lib
Summary: Pulp agent handler framework
Group: Development/Languages
Requires: python-%{name}-common = %{pulp_version}

%description -n python-pulp-agent-lib
A framework for loading agent handlers that provide support
for content, bind and system specific operations.

%files -n python-pulp-agent-lib
%defattr(-,root,root,-)
%{python_sitelib}/%{name}/agent/
%{python_sitelib}/pulp_agent*.egg-info
%dir %{_sysconfdir}/%{name}/agent
%dir %{_sysconfdir}/%{name}/agent/conf.d
%dir %{_usr}/lib/%{name}/agent
%doc README LICENSE COPYRIGHT


# ---- Admin Client (CLI) ------------------------------------------------------
%if %{pulp_admin}
%package admin-client
Summary: Admin tool to administer the pulp server
Group: Development/Languages
Requires: python >= 2.6
Requires: python-okaara >= 1.0.32
Requires: python-%{name}-common = %{pulp_version}
Requires: python-%{name}-bindings = %{pulp_version}
Requires: python-%{name}-client-lib = %{pulp_version}
Obsoletes: pulp-admin
Obsoletes: pulp-builtins-admin-extensions <= %{pulp_version}

%description admin-client
A tool used to administer the pulp server, such as repo creation and
synching, and to kick off remote actions on consumers.

%files admin-client
%defattr(-,root,root,-)
%{python_sitelib}/%{name}/client/admin/
%{python_sitelib}/pulp_client_admin*.egg-info
%dir %{_sysconfdir}/%{name}/admin
%dir %{_sysconfdir}/%{name}/admin/conf.d
%{_sysconfdir}/bash_completion.d/pulp-admin
%dir %{_usr}/lib/%{name}/admin/extensions/
%config(noreplace) %{_sysconfdir}/%{name}/admin/admin.conf
%{_bindir}/%{name}-admin
%doc README LICENSE COPYRIGHT
%endif # End of pulp_admin if block


# ---- Consumer Client (CLI) ---------------------------------------------------

%package consumer-client
Summary: Consumer tool to administer the pulp consumer.
Group: Development/Languages
Requires: python-%{name}-common = %{pulp_version}
Requires: python-%{name}-bindings = %{pulp_version}
Requires: python-%{name}-client-lib = %{pulp_version}
Obsoletes: pulp-consumer
Obsoletes: pulp-builtins-consumer-extensions <= %{pulp_version}

%description consumer-client
A tool used to administer a pulp consumer.

%files consumer-client
%defattr(-,root,root,-)
%{python_sitelib}/%{name}/client/consumer/
%{python_sitelib}/pulp_client_consumer*.egg-info
%dir %{_sysconfdir}/%{name}/consumer
%dir %{_sysconfdir}/%{name}/consumer/conf.d
%dir %{_sysconfdir}/pki/%{name}/consumer/
%dir %{_usr}/lib/%{name}/consumer/extensions/
%config(noreplace) %{_sysconfdir}/%{name}/consumer/consumer.conf
%{_bindir}/%{name}-consumer
%ghost %{_sysconfdir}/pki/%{name}/consumer/rsa.key
%ghost %{_sysconfdir}/pki/%{name}/consumer/rsa_pub.key
%ghost %{_sysconfdir}/pki/%{name}/consumer/server/rsa_pub.key
%ghost %{_sysconfdir}/pki/%{name}/consumer/consumer-cert.pem
%doc README LICENSE COPYRIGHT

%post consumer-client

# RSA key pair
KEY_DIR="%{_sysconfdir}/pki/%{name}/consumer/"
KEY_PATH="$KEY_DIR/rsa.key"
KEY_PATH_PUB="$KEY_DIR/rsa_pub.key"
if [ ! -f $KEY_PATH ]
then
  openssl genrsa -out $KEY_PATH 2048 &> /dev/null
  openssl rsa -in $KEY_PATH -pubout > $KEY_PATH_PUB 2> /dev/null
fi
chmod 640 $KEY_PATH


# ---- Agent -------------------------------------------------------------------

%package agent
Summary: The Pulp agent
Group: Development/Languages
Requires: python-%{name}-bindings = %{pulp_version}
Requires: python-%{name}-agent-lib = %{pulp_version}
Requires: %{name}-consumer-client = %{pulp_version}
Requires: python-gofer >= 1.3.0, python-gofer < 2.0
Requires: python-gofer-qpid >= 1.3.0, python-gofer-qpid < 2.0
Requires: gofer >= 1.3.0, gofer < 2.0
Requires: m2crypto

%description agent
The pulp agent, used to provide remote command & control and
scheduled actions such as reporting installed content profiles
on a defined interval.

%files agent
%defattr(-,root,root,-)
%config(noreplace) %{_sysconfdir}/%{name}/agent/agent.conf
%{_sysconfdir}/gofer/plugins/pulpplugin.conf
%{_libdir}/gofer/plugins/pulpplugin.*
%doc README LICENSE COPYRIGHT

# --- Selinux ---------------------------------------------------------------------

%if %{pulp_server}
%package        selinux
Summary:        Pulp SELinux policy for pulp components.
Group:          Development/Languages
BuildRequires:  rpm-python
BuildRequires:  make
BuildRequires:  checkpolicy
BuildRequires:  selinux-policy-devel
BuildRequires:  hardlink
Obsoletes: pulp-selinux-server

%if "%{selinux_policyver}" != ""
Requires: selinux-policy >= %{selinux_policyver}
%endif
%if 0%{?fedora} == 19
Requires(post): selinux-policy-targeted >= 3.12.1-74
%endif
Requires(post): policycoreutils-python
Requires(post): /usr/sbin/semodule, /sbin/fixfiles, /usr/sbin/semanage
Requires(postun): /usr/sbin/semodule

%description    selinux
SELinux policy for Pulp's components

%post selinux
# Enable SELinux policy modules
if /usr/sbin/selinuxenabled ; then
 %{_datadir}/pulp/selinux/server/enable.sh %{_datadir}
fi

# restorcecon wasn't reading new file contexts we added when running under 'post' so moved to 'posttrans'
# Spacewalk saw same issue and filed BZ here: https://bugzilla.redhat.com/show_bug.cgi?id=505066
%posttrans selinux
if /usr/sbin/selinuxenabled ; then
 %{_datadir}/pulp/selinux/server/relabel.sh %{_datadir}
fi

%preun selinux
# Clean up after package removal
if [ $1 -eq 0 ]; then
%{_datadir}/pulp/selinux/server/uninstall.sh
%{_datadir}/pulp/selinux/server/relabel.sh
fi
exit 0

%files selinux
%defattr(-,root,root,-)
%doc README LICENSE COPYRIGHT
%{_datadir}/pulp/selinux/server/*
%{_datadir}/selinux/*/pulp-server.pp
%{_datadir}/selinux/*/pulp-celery.pp
%{_datadir}/selinux/devel/include/%{moduletype}/pulp-server.if
%{_datadir}/selinux/devel/include/%{moduletype}/pulp-celery.if

%endif # End selinux if block

%changelog
<<<<<<< HEAD
=======
* Wed Jan 28 2015 Chris Duryee <cduryee@redhat.com> 2.5.3-0.2.rc
- Pulp rebuild

* Tue Jan 20 2015 Barnaby Court <bcourt@redhat.com> 2.5.3-0.1.beta
- Pulp rebuild

>>>>>>> 8e656477
* Thu Jan 15 2015 Dennis Kliban <dkliban@redhat.com> 2.5.2-1
- 1171278 - additional helper method for finding units (cduryee@redhat.com)
- 1155604 - fixing incorrect formatting of a note (skarmark@redhat.com)
- 1166202 - documenting that EPEL requires RHEL "optional" and "extras" repos
  (mhrivnak@redhat.com)
- 1155604 - fixing incorrect formatting of a note (skarmark@redhat.com)

* Tue Dec 16 2014 Barnaby Court <bcourt@redhat.com> 2.5.1-1
- 1171509 - FastForwardXmlFileContext was sometimes finding the wrong file and
  was not cleaning up after itself. (bcourt@redhat.com)
- 1165355 - Add a sanitize_checksum_type function. (rbarlow@redhat.com)
- 1129828 - split stack traces into separate log records. (jortel@redhat.com)
- 1165355 - Add a sanitize_checksum_type function. (rbarlow@redhat.com)
- 1162820 - Clarify SSL configuration settings. (rbarlow@redhat.com)
- 1021579 - document unexpected behavior in unassociate api
  (cduryee@redhat.com)
- 1081534 - Added /v2 and trailing / to the permissions docs
  (dkliban@redhat.com)
- 1111261 - document single event listener retrieval (bcourt@redhat.com)

* Fri Nov 21 2014 Austin Macdonald <asmacdo@gmail.com> 2.5.0-1
- 1129488 - Adjusts mongoDB auto-reconnect to never stop attempting
  (bmbouter@gmail.com)
- 1160796 - Allow TCP connections to all hosts and ports (bmbouter@gmail.com)
- 1111228 - Fix API doc typo. (rbarlow@redhat.com)
- 1153344 - verify_ssl default to true. (rbarlow@redhat.com)
- 1153344 - Support Mongo SSL on the result backend. (rbarlow@redhat.com)
- 1153344 - Allow Mongo connections over SSL. (rbarlow@redhat.com)
- 1145701 - bump release to allow a koji rebuild (cduryee@redhat.com)
- 1117512 - Fix formatting of last_unit_added & last_unit_removed fields
  (bcourt@redhat.com)
- 1153054 - pulp.bindings refuse to do SSLv3. (rbarlow@redhat.com)
- 1102269 - Added documentation about deprecation of task_type
  (dkliban@redhat.com)
- 1150297 - Update versions from 2.4.x to 2.5.0. (rbarlow@redhat.com)
- 1060752 - Add sample output for repo import_upload (bcourt@redhat.com)
- 1146680 - Stop pulp_workers services with SIGQUIT. (rbarlow@redhat.com)
- 1131260 - Shell out to for certificate validation. (rbarlow@redhat.com)

* Mon Oct 20 2014 Randy Barlow <rbarlow@redhat.com> 2.4.3-1
- 1153054 - pulp.bindings refuse to do SSLv3. (rbarlow@redhat.com)

* Mon Oct 13 2014 Chris Duryee <cduryee@redhat.com> 2.4.2-1
- 1138356 - adding docs on how to backup pulp (mhrivnak@redhat.com)
- 1122987 - Adds troubleshooting note around Qpid scalability limits
  (bmbouter@gmail.com)
- 1066472 - Removed 409 response codes in docs for permission api calls
  (dkliban@redhat.com)
- 1103232 - Document common proxy config options. (rbarlow@redhat.com)
- 1081518 - Add help documentation for retrieving a single distributor or
  importer (bcourt@redhat.com)
- 1064150 - Creates a troubleshooting page that mentions inconsistency with
  trailing slashes (asmacdo@gmail.com)
- 1148555 - removes doubled 2.4.1 rest api changes from release notes
  (asmacdo@gmail.com)
- 1022188 - Docs about repos binding to nodes which were activated after
  deactivation (dkliban@redhat.com)
- 1145320 - document running pulp-manage-db after installation.
  (jortel@redhat.com)
- 1129489 - Document Apache CRLs. (rbarlow@redhat.com)
- 1096294 - Document the rsyslog log level settings. (rbarlow@redhat.com)
- 1087997 - add link to release note (cduryee@redhat.com)
- 1009429 - Move pulp_manage_puppet bool 2 celery_t. (rbarlow@redhat.com)
- 1134972 - remove calls to mongo flush (cduryee@redhat.com)
- 1132609 - celery result backend gets mongo username correctly
  (mhrivnak@redhat.com)
- 1131632 - Remove notes to disable SELinux in EL 5. (rbarlow@redhat.com)
- 1130119 - do not add full task info to spawned_tasks (cduryee@redhat.com)
- 1131509 - remove quotes from ca_path (cduryee@redhat.com)
- 1130153 - Fixed regression with consumer binding retrieval.
  (jcline@redhat.com)
- 1103914 - Pulp exceptions no longer log a traceback by default
  (jcline@redhat.com)
- 1128329 - Add warnings about admin.conf to docs. (rbarlow@redhat.com)
- 1128222 - Fixed a formatting issue in the installation docs
  (jcline@redhat.com)
- 1128831 - Restore python-rhsm-1.8.0. (rbarlow@redhat.com)
- 1094470 - Canceling a task that was already in a completed state now results
  in a 200 code instead of a 500 (jcline@redhat.com)
- 1110418 - Added documentation on publishing repository groups
  (jcline@redhat.com)
- 1111228 - Removed jdob from the event listener sample return
  (jcline@redhat.com)
- 1111197 - Fixed a typo in the sample request in event listeners docs
  (jcline@redhat.com)
- 1110449 - Fixed typos in context applicability documentation
  (jcline@redhat.com)
- 1094256 - Updated the consumer binding docs to make it clear a 200 can be
  returned (jcline@redhat.com)
- 1083522 - Updated the repo publish documentation to correct the schedule path
  (jcline@redhat.com)
- 1079445 - Updated the repo sync documentation to correct the schedule path
  (jcline@redhat.com)
- 1078348 - Updated the docs for updating an importer to make it clear that the
  task report contains the results (jcline@redhat.com)
- 1022553 - pulp-admin unbind commands will now return a user-friendly error
  message if the consumer or repository given don't exist. (jcline@redhat.com)
- 1112663 - Allows schedules with monthly or yearly intervals
  (jcline@redhat.com)
- 1109870 - fixed typo in passing tags when creating a task for deleting orphan
  by type (skarmark@redhat.com)
- 1092450 - Retrieving orphans by content type now returns a 404 if the content
  type does not exist (jcline@redhat.com)
- 1115414 - updated get consumer profiles api to return 404 in case of non-
  existing consumer (skarmark@redhat.com)
- 1115391 - removing duplicate unit test and updating one to detect 405 return
  code for consumer group bindings GET calls (skarmark@redhat.com)
- 1115385 - Removing GET methods on consumer group bindings since consumer
  group bind and unbind are merely used as group operations and are not stored
  on the consumer group permanently (skarmark@redhat.com)
- 1117512 - Convert timestamps saved for tracking distributor publishes &
  importer syncs to UTC instead of timezone offset (bcourt@redhat.com)
- 1100805 - Fixing consumer group bind and unbind and moving tasks from
  tasks/consumer_group.py to consumer group cud manager (skarmark@redhat.com)

* Tue Sep 23 2014 Randy Barlow <rbarlow@redhat.com> 2.4.1-1
- 1136883 - Fixed incorrect tags for applicability in the docs
  (jcline@redhat.com)
- 1131260 - Shell out to for certificate validation. (rbarlow@redhat.com)
- 1129719 - Raise the certificate validation depth. (rbarlow@redhat.com)
- 1131260 - relax version requirement. (jortel@redhat.com)
- 1130312 - Fix bug query for 2.4.1. (rbarlow@redhat.com)
- 1130312 - Add upgrade instructions for 2.4.1. (rbarlow@redhat.com)
- 1108306 - Update nectar to fix hang on canceling downloads of large numbers
  of files. (bcourt@redhat.com)
- 1093760 - pulp-manage-db now halts if a migration fails (jcline@redhat.com)

* Sat Aug 09 2014 Randy Barlow <rbarlow@redhat.com> 2.4.0-1
- 1125030 - Handle both styles of certificate stores. (rbarlow@redhat.com)
- 1113590 - Nodes requires Pulp's cert to be trusted 1112906 - pulp-admin
  requires Pulp's cert to be trusted 1112904 - pulp-consumer requires Pulp's
  cert to be trusted (rbarlow@redhat.com)
- 1110893 - adding a trailing slash to an API path (mhrivnak@redhat.com)
- 1115631 - discard disabled sources before doing is_valid check.
  (jortel@redhat.com)
- 1005899 - support 'message' reported during node sync. (jortel@redhat.com)
- 1113590 - Adding documentation about adding ca cert to the system trusted
  certs for pulp-admin and pulp-consumer and adding bindings unit tests
  (skarmark@redhat.com)
- 1112906 - adding SSL CA cert validation to the bindings (skarmark@redhat.com)
- 1112905 - updating pulp-gen-ca-certificate script to create pulp ssl
  certificates (skarmark@redhat.com)
- 1112904 - adding configuration for pulp ssl certificates
  (skarmark@redhat.com)
- 1110668 - updated consumer group binding documentation to refect the actual
  behaviour (jcline@redhat.com)
- 1117060 - added umask setting to celery worker command line, since the
  default of 0 is unsafe. (mhrivnak@redhat.com)
- 1116438 - use apache httpd type and not typealias (lzap+git@redhat.com)
- 1115715 - syslog handler works with string formatting tokens in tracebacks.
  (jortel@redhat.com)
- 1115631 - disabled content sources discarded before validity check performed.
  (jortel@redhat.com)
- 1115129 - update rsa_pub as part of consumer updates. (jortel@redhat.com)
- 1093871 - sorting tasks by default according to when they were created.
  (mhrivnak@redhat.com)
- 1100638 - Update task search API to match the serialization used for task
  collection & task get APIs (bcourt@redhat.com)
- 1110674 - A 400 Bad Request is returned when attempting to bind a consumer
  group to an invalid repo or distributor id (jcline@redhat.com)
- 1104654 - Don't require python-oauth2 on RHEL 5. (rbarlow@redhat.com)
- 1020912 - add pulp_manage_puppet selinux boolean (lzap+git@redhat.com)
- 1110668 - consumer group binding calls now return 404 when invalid group,
  repo, or distributor ids are given (jcline@redhat.com)
- 1074426 - Updated the repository group API docs to reflect actual DELETE
  behaviour (jcline@redhat.com)
- 1109430 - goferd supporting systemd. (jortel@redhat.com)
- 1105636 - saving a unit through a conduit now fails over to adding or
  updating if a unit appears or disappears unexpectedly (mhrivnak@redhat.com)
- 1094286 - failing to include 'options' or 'units' during content
  install/update/uninstall calls on consumers now results in a 400 code
  (jcline@redhat.com)
- 1100805 - Fixing consumer group bind and unbind and moving tasks from
  tasks/consumer_group.py to consumer group cud manager (skarmark@redhat.com)
- 1094264 - Retrieving bindings by consumer and repository now returns 404 if
  the consumer or repository ids are invalid. (jcline@redhat.com)
- 1060866 - The Repository Group Distributors API is now documented
  (jcline@redhat.com)
- 1097781 - Indicate that consumer bind fails when it does.
  (rbarlow@redhat.com)
- 1107782 - fixed in gofer 1.2.1. (jortel@redhat.com)
- 1102393 - Rework how we select the queue for new reservations.
  (rbarlow@redhat.com)
- 1100892 - check if filename exists before printing (cduryee@redhat.com)
- 1100330 - Improve error message and documentation. (rbarlow@redhat.com)
- 1102236 - pass the authenticator to the reply consumer. (jortel@redhat.com)
- 1099272 - bump mongodb version requirement in docs (cduryee@redhat.com)
- 1098620 - Report NoAvailableQueues as a coded Exception. (rbarlow@redhat.com)
- 1101598 - returns the correct data type when copy matches 0 units
  (mhrivnak@redhat.com)
- 1097247 - Add status to pulp_celerybeat script. (rbarlow@redhat.com)
- 1100084 - read consumer.conf during setup_plugin(). (jortel@redhat.com)
- 1099945 - use correct serializer when publishing http events
  (cduryee@redhat.com)
- 1096931 - improving repo update command to better detect spawned tasks
  (mhrivnak@redhat.com)
- 1051700 - Don't build pulp-admin on RHEL 5. (rbarlow@redhat.com)
- 1096822 - Don't set a canceled Task to finished. (rbarlow@redhat.com)
- 1099168 - move %%postun block inside pulp_server if block
  (cduryee@redhat.com)
- 1096935 - Adds info about qpid-cpp-server-store package to docs
  (bmbouter@gmail.com)
- 1091980 - Update install and upgrade docs with qpid client deps
  (bmbouter@gmail.com)
- 1096968 - return created profile; log reported profiles at debug in the
  agent. (jortel@redhat.com)
- 1094647 - GET of consumer schedule that doesn't exist now returns 404
  (mhrivnak@redhat.com)
- 1097817 - agent SSL properties applied. (jortel@redhat.com)
- 1093870 - Use far less RAM during publish. (rbarlow@redhat.com)
- 1093009 - Don't use symlinks for init scripts. (rbarlow@redhat.com)
- 1091348 - Always perform distributor updates asyncronously.
  (rbarlow@redhat.com)
- 1094825 - bind/unbind return call_report; 200/202 based on spawned tasks.
  (jortel@redhat.com)
- 1095691 - Adding cleanup of Celery Task Results to Reaper
  (bmbouter@gmail.com)
- 1093429 - Changing repo create API to match documented key name.
  (mhrivnak@redhat.com)
- 1094637 - fixing consumer schedule API urls in the documentation
  (mhrivnak@redhat.com)
- 1094653 - correctly handling the case where an invalid schedule ID is
  provided to the REST API (mhrivnak@redhat.com)
- 1087514 - correct dev-guide for create/update user. (jortel@redhat.com)
- 1091922  - Fix _delete_queue() traceback. (bmbouter@gmail.com)
- 1093417 - propagate transport configuration property. (jortel@redhat.com)
- 1086278 - Convert upload into a polling command. (rbarlow@redhat.com)
- 1091919 - agent load rsa keys on demand. (jortel@redhat.com)
- 1090570 - Fix content commands handling of returned call report.
  (jortel@redhat.com)
- 1073065 - Better document task cancellations. (rbarlow@redhat.com)
- 1072955 - Create TaskStatuses with all attributes. (rbarlow@redhat.com)
- 1087015 - Capture warnings with the pulp logger (bmbouter@gmail.com)
- 1091530 - fix rendering a progress report = None. (jortel@redhat.com)
- 1091090 - alt-content sources updated to work with nectar 1.2.1.
  (jortel@redhat.com)
- 1073999 - removing result from task list and adding it to the task details
  (skarmark@redhat.com)
- 1069909 - Don't run server code on EL5 for pulp-dev.py. (rbarlow@redhat.com)
- 1074670 - Save initialize & finalize in step processing even if no units are
  processed. (bcourt@redhat.com)
- 1080609 - pulp-manage-db now ensures the admin. (rbarlow@redhat.com)
- 1087863 - Fix progress reporting in node sync command. (jortel@redhat.com)
- 1087633 - Fix bind task to support node binding. (jortel@redhat.com)
- 1084716 - Register with Celery's setup_logging. (rbarlow@redhat.com)
- 1086437 - Fixes consumer reregistration. (jortel@redhat.com)
- 1065450 - updating repo delete api docs for responses (skarmark@redhat.com)
- 1080647 - added validation that a unit profile is not None before requesting
  applicability regeneration by repos (skarmark@redhat.com)
- 1061783 - added missing example for the consumer group update api
  documentation (skarmark@redhat.com)
- 1074668 - updated consumer group update api docs to remove consumer_ids from
  acceptable parameters (skarmark@redhat.com)
- 1073997 - adding validation to repo group create call to check for valid repo
  ids (skarmark@redhat.com)
- 1085545 - Fix permissions on /etc/pulp/server/plugins.conf.d/nodes/importer.
  (jortel@redhat.com)
- 1082130 - Update progress only when task_id != None. (jortel@redhat.com)
- 1082064 - task status created with state=WAITING when None is passed.
  (jortel@redhat.com)
- 1080642 - updated consumer unbind task to mark the binding deleted before
  notifying agent (skarmark@redhat.com)
- 1080626 - updated agent manager to return no exception when converting server
  bindings to agent bindings in case distributor is already deleted on the
  server (skarmark@redhat.com)
- 1080626 - fixing error in the error code description preventing to complete
  repo delete on the server (skarmark@redhat.com)
- 965764 - Fix a test for the DownloaderConfig API. (rbarlow@redhat.com)
- 1015583 - added a new api so that consumers can request applicability
  generation for themselves (skarmark@redhat.com)
- 1078335 - Add import statements for missing tasks. (rbarlow@redhat.com)
- 1073154 - Do not log newlines or long messages. (rbarlow@redhat.com)
- 1074661 - Raise a validation error if non-existant consumers are specified
  during creation of a consumer group (bcourt@redhat.com)
- 1078305 - Repo update not reporting errors properly.  Fix error response for
  repo update and incorrect documentation for the udpate call.
  (bcourt@redhat.com)
- 1076225 - Update docs to include information about the result value of the
  Task Report as opposed to the Call Report (bcourt@redhat.com)
- 1076628 - Fix base class for unassociate task and update test case for unit
  deletion (bcourt@redhat.com)
- 1018183 - Include _href's on tasks during GET all. (rbarlow@redhat.com)
- 1075701 - Re-enable Celery log capturing. (rbarlow@redhat.com)
- 1071960 - Support message authentication. Port pulp to gofer 1.0. Removed
  timeouts for agent related tasks. (jortel@redhat.com)
- 1066040 - removing 'permissions' from valid update keywords for role update,
  moving manager functionality out of authorization.py, removing duplicate
  declaration of permission operation constants in permission.py and adding
  missing unit tests (skarmark@redhat.com)
- 980150 - support broker host that is different than pulp host.
  (jortel@redhat.com)
- 1058835 - Fix documentation of URL path for deletion of upload requests.
  (bcourt@redhat.com)
- 1042932 - Fix listings bug & enable export repo group support for celery
  (bcourt@redhat.com)
- 1046160 - taking ownership of /var/lib/pulp/published (mhrivnak@redhat.com)
- 1051700 - Documenting that pulp-admin is not supported on RHEL5
  (mhrivnak@redhat.com)
- 1051700 - adding an explicit requirement for python 2.6 to pulp-admin-client
  (mhrivnak@redhat.com)
- 1048297 - pulp-dev.py sets the CA cert and key world readable.
  (rbarlow@redhat.com)
- 921743 - Adjust ownership and permissions for a variety of the RPM paths.
  (rbarlow@redhat.com)
- 1034978 - Add visible errors to the unit associate and unassociate commands
  and move formatting the cli output to the base class instead of each plugin
  having to work independently (bcourt@redhat.com)
- 1039619 - update output to account for qpidd.conf location changing in qpid
  0.24 (jortel@redhat.com)
- 1005899 - report errors fetching bindings from the parent in the report.
  (jortel@redhat.com)
- 1031220 - raising an AttributeError when an attribute is missing on a Model
  (mhrivnak@redhat.com)
- Add support for alternate content sources. (jortel@redhat.com)
- 995076 - make sure to call finalize on the nectar config object
  (jason.connor@gmail.com)
- 1032189 - fixed use of gettext with multiple substitutions
  (mhrivnak@redhat.com)
- 1020300 - Prevent hashed password from being returned by the get user
  command. (bcourt@redhat.com)
- 1019155 - added logic to correctly set the URL when called from any
  /bindings/ URLs (jason.connor@gmail.com)
- 1029057 - have nodes replicate the repository scratchpad. (jortel@redhat.com)
- 1022646 - remove units_path; in 2.3, it's method. (jortel@redhat.com)
- 1026606 - Added docs for get unit REST API (jason.dobies@redhat.com)
- 996606 - Check to see if a repo exists before starting upload process
  (jason.dobies@redhat.com)

* Wed Nov 06 2013 Jeff Ortel <jortel@redhat.com> 2.3.0-1
- 1027500 - init python-gofer before agent and tasking services started.
  (jortel@redhat.com)
- 1022646 - migration_0 needs to add units_size=0. (jortel@redhat.com)
- 1023056 - fix SSL on f19 by using qpid builtin SSL transport.
  (jortel@redhat.com)
- 1022646 - fix migration of nodes 2.2 => 2.3 manifests. (jortel@redhat.com)
- 1022621 - Failed reports are now successful tasks and the report indicates
  the failure (jason.dobies@redhat.com)
- 1022621 - Fixed communication between publish manager and tasking
  (jason.dobies@redhat.com)
- 1017587 - Added a list of possible task states to the docs.
  (rbarlow@redhat.com)
- 1017865 - Corrected task response docs (jason.dobies@redhat.com)
- 1021116 - Convert info level log messages that include Task arguments into
  debug level messages. (rbarlow@redhat.com)
- 1017253 - Removed v1 attribute that no longer exists
  (jason.dobies@redhat.com)
- 1019909 - Added replica set support (jason.dobies@redhat.com)
- 1020549 - tar the content of the distribution directory instead of the
  directory. (jortel@redhat.com)
- 1019455 - Loosened validation checks on the presence of the feed for certain
  configuration parameters (jason.dobies@redhat.com)
- 1011716 - updated spec file to add selinux-policy-targeted dependency for f19
  and removing wrong version dependency on policycoreutils-python
  (skarmark@redhat.com)
- 973678 - Add support for reporting unit upload statuses to the API and CLI.
  (rbarlow@lemonade.usersys.redhat.com)
- 975503 - Add status command to iso publish (bcourt@redhat.com)
- 1017924 - unzip the units.json instead of reading/seeking using gzip.
  (jortel@redhat.com)
- 1017815 - Added logging about publish success and failure
  (mhrivnak@redhat.com)
- 965283 - Document the response for a repo importer delete (bcourt@redhat.com)
- 1014368 - added python-requests-2.0.0 package to pulp dependencies in order
  to support proxy with https (skarmark@redhat.com)
- 1009617 - limit options for repo sync and publish history now states the
  default limit is 5 (einecline@gmail.com)
- 965283 - updating the REST API docs for repo updates as they pertain to
  importers and distributors (mhrivnak@redhat.com)
- 1004805 - pulp-dev.py now looks at the apache version instead of the linux
  distribution version when deciding which config file to install, since the
  apache version is really what matters. (mhrivnak@redhat.com)
- 1014660 - Add command line parsers for numerics & booleans that return empty
  strings for empty values because None is interpreted by the rest api as
  having the value not specified (bcourt@redhat.com)
- 999129 - removing loading of tracker files at the time of initializing upload
  manager and adding it when listing remaining uploads (skarmark@redhat.com)
- 1010292 - serialize _last_modified only when it exists. (jortel@redhat.com)
- 1010016 - blacklist options; require gofer 0.77 which logs messages at DEBUG.
  (jortel@redhat.com)
- 1011972 - fixed in nectar 1.1.2. (jortel@redhat.com)
- 952748 - adding documentation about how to use a UnitAssociationCriteria with
  the REST API. (mhrivnak@redhat.com)
- 1009926 - Fix Exception thrown on applicability generation
  (bcourt@redhat.com)
- 1013097 - permit (.) in node IDs. (jortel@redhat.com)
- 1011268 - Add support for SHA hash which is an alias for SHA1
  (bcourt@redhat.com)
- 721314 - including the README and LICENSE files in all platform packages.
  Also tweaked the README. (mhrivnak@redhat.com)
- 988119 - Convert Python types (list,dict) to JSON types (array, object) in
  api documentation (bcourt@redhat.com)
- 1011053 - Add a from_dict() method to the Criteria model.
  (rbarlow@redhat.com)
- 1012636 - fix post script. (jortel@redhat.com)
- 976435 - load puppet importer config from a file using a common method.
  (bcourt@redhat.com)
- 1004559 - python-simplejson is now required by pulp-common on rhel5. this
  also removes any direct imports of simplejson from outside the pulp-common
  package. (mhrivnak@redhat.com)
- 1011728 - encode unicode values in oauth header. (jortel@redhat.com)
- 975980 - When a repository is updated, push an udpate to all of the
  distributors that depend on the repo. (bcourt@redhat.com)
- 1009912 - removing pymongo dependency for consumers by using actual constants
  instead of importing pymongo in common/constants.py (skarmark@redhat.com)
- 1003326 - generate pulp CA on initial install. (jortel@redhat.com)
- 906039 - do not allow the running weigt to drop below 0
  (jason.connor@gmail.com)
- 1009617 - Fixed the limit option in 'pulp-admin repo history publish'
  (einecline@gmail.com)
- 965751 - migrate nodes to use threaded downloader. (jortel@redhat.com)
- 1009118 - bindings require python-oauth. (jortel@redhat.com)
- 1004346 - deal with bindings w (None) as binding_config. (jortel@redhat.com)
- 995528 - Remove legacy usage of AutoReference as it has a significant
  performance impact on queries of larger repositories and is no longer being
  used. (bcourt@redhat.com)
- 1004790 - Remove legacy dependency on Grinder that is no longer required.
  (bcourt@redhat.com)
- 993424 - forced unbind when bindings have notify_agent=False
  (jortel@redhat.com)
- 959031 - 968524 - rewritten scheduler that fixes bug in subsequent schedule
  runs and allows next_run to be updated when upating the schedule of a
  scheduled_call (jason.connor@gmail.com)
- 1005898 - Remove unnecessary dependency on gofer in pulp-nodes.spec file
  (bcourt@redhat.com)
- 1003285 - fixed an attribute access for an attribute that doesn't exist in
  python 2.6. (mhrivnak@redhat.com)
- 1004897 - Fix bug where distributor validate_config is finding relative path
  conflicts with the repository that is being updated (bcourt@redhat.com)
- 952737 - updated repo creation documentation with parameters to configure
  importers and distributors (skarmark@redhat.com)
- 915330 - Fix performance degradation of importer and distributor
  configuration validation as the number of repositories increased
  (bcourt@redhat.com)
- 956711 - Raise an error to the client if an attempt is made to install an
  errata that does not exist in a repository bound to the consumer
  (bcourt@redhat.com)
- 991500 - updating get_repo_units conduit call to return plugin units instead
  of dictionary (skarmark@redhat.com)
- 976561 - updated the list of decorated collection methods to match the
  Collection object in 2.1.1 (jason.connor@gmail.com)
- 976561 - removed superfluous re-fetching of collection we already have a
  handle to (jason.connor@gmail.com)
- 976561 - added and explicit pool size for the socket "pool" added a new
  decorator around the query methods that calls end_request in order to manage
  the sockets automagically (jason.connor@gmail.com)
- 981736 - when a sync fails, pulp-admin's exit code is now 1 instead of 0.
  (mhrivnak@redhat.com)
- 977948 - fix distributor updating during node sync. (jortel@redhat.com)
- purge changelog
- 973402 - Handle CallReport.progress with value of {} or None.
  (jortel@redhat.com)
- 927216  - remove reference to CDS in the server.conf security section.
  (jortel@redhat.com)
- 928413 - fix query used to determine of bind has pending actions.
  (jortel@redhat.com)
- 970741 - Upgraded nectar for error_msg support (jason.dobies@redhat.com)
- 968012 - Replaced grinder logging config with nectar logging config
  (jason.dobies@redhat.com)

* Tue Jun 04 2013 Jeff Ortel <jortel@redhat.com> 2.2.0-1
- 947445 - allowing consumer ids to allow dots (skarmark@redhat.com)
- 906420 - update storing of resources used by each task in the taskqueue to
  allow dots in the repo id (skarmark@redhat.com)
- 906420 - update storing of resources used by each task in the taskqueue to
  allow dots in the repo id (skarmark@redhat.com)
- 968543 - remove conditional in pulp_version macro. (jortel@redhat.com)
- 927033 - added missing consumer group associate and unassociate webservices
  tests (skarmark@redhat.com)
- 927033 - updating consumer group associate and unassociate calls to return a
  list of all consumers similar to repo group membership instead of just those
  who fulfil the search criteria, updating unit tests and documentation
  (skarmark@redhat.com)
- 965743 - Changed help text to reflect the actual units
  (jason.dobies@redhat.com)
- 963823 - Made the feed SSL options group name a bit more accurate
  (jason.dobies@redhat.com)
- 913670 - fix consumer group bind/unbind. (jortel@redhat.com)
- 878234 - use correct method on coordinator. (jortel@redhat.com)
- 966202 - Change the config options to use the optional parsers.
  (jason.dobies@redhat.com)
- 923796 - Changed example to not cite a specific command
  (jason.dobies@redhat.com)
- 952775 - Fixed broken unit filter application when sorted by association
  (jason.dobies@redhat.com)
- 913171 - using get method instead of dict lookup (skarmark@redhat.com)
- 915473 - fixing login api to return a json document with key and certificate
  (skarmark@redhat.com)
- 913171 - fixed repo details to display list of actual schedules instead of
  schedule ids and unit tests (skarmark@redhat.com)
- 957890 - removing duplicate units in case when consumer is bound to copies of
  same repo (skarmark@redhat.com)
- 957890 - fixed duplicate unit listing in the applicability report and
  performance improvement fix to avoid loading unnecessary units
  (skarmark@redhat.com)
- 954038 - updating applicability api to send unit ids instead of translated
  plugin unit objects to profilers and fixing a couple of performance issues
  (skarmark@redhat.com)
- 924778 - Added hook for a subclass to manipulate the file bundle list after
  the metadata is generated (jason.dobies@redhat.com)
- 916729 - Fixed auth failures to return JSON documents containing a
  programmatic error code and added client-side exception middleware support
  for displaying the proper user message based on the error.
  (jason.dobies@redhat.com)
- 887000 - removed dispatch lookups in sync to determine canceled state
  (jason.connor@gmail.com)
- 927244 - unit association log blacklist criteria (jason.connor@gmail.com)
- 903414 - handle malformed queued calls (jason.connor@gmail.com)
- 927216 - remove CDS section from server.conf. (jortel@redhat.com)
- 953665 - added ability for copy commands to specify the fields of their units
  that should be fetched, so as to avoid loading the entirety of every unit in
  the source repository into RAM. Also added the ability to provide a custom
  "override_config" based on CLI options. (mhrivnak@redhat.com)
- 952310 - support file:// urls. (jortel@redhat.com)
- 949174 - Use a single boolean setting for whether the downloaders should
  validate SSL hosts. (rbarlow@redhat.com)
- 950632 - added unit_id search index on the repo_content_units collection
  (jason.connor@gmail.com)
- 928081 - Take note of HTTP status codes when downloading files.
  (rbarlow@redhat.com)
- 947927 - This call should support both the homogeneous and heterogeneous
  cases (jason.dobies@redhat.com)
- 928509 - Platform changes to support override config in applicability
  (jason.dobies@redhat.com)
- 949186 - Removed the curl TIMEOUT setting and replaced it with a low speed
  limit. (rbarlow@redhat.com)
- 928087 - serialized call request replaced in archival with string
  representation of the call request (jason.connor@gmail.com)
- 924327 - Make sure to run the groups/categories upgrades in the aggregate
  (jason.dobies@redhat.com)
- 918160 - changed --summary flag to *only* display the  summary
  (jason.connor@gmail.com)
- 916794 - 918160 - 920792 - new generator approach to orphan management to
  keep us from stomping on memory (jason.connor@gmail.com)
- 923402 - Clarifications to the help text in logging config files
  (jason.dobies@redhat.com)
- 923402 - Reduce logging level from DEBUG to INFO (jason.dobies@redhat.com)
- 923406 - fixing typo in repo copy bindings causing recursive copy to never
  run (skarmark@redhat.com)
- 922214 - adding selinux context for all files under /srv/pulp instead of
  individual files (skarmark@redhat.com)
- 919155 - Added better test assertions (jason.dobies@redhat.com)
- 919155 - Added handling for connection refused errors
  (jason.dobies@redhat.com)
- 918782 - render warning messages as normal colored text. (jortel@redhat.com)
- 911166 - Use pulp_version macro for consistency and conditional requires on
  both version and release for pre-release packages only. (jortel@redhat.com)
- 908934 - Fix /etc/pki/pulp and /etc/pki/pulp/consumer ownership.
  (jortel@redhat.com)
- 918600 - _content_type_id wasn't being set for erratum and drpm
  (jason.dobies@redhat.com)

* Mon Mar 04 2013 Jeff Ortel <jortel@redhat.com> 2.1.0-1
- 855053 - repository unit counts are now tracked per-unit-type. Also wrote a
  migration that will convert previously-created repositories to have the new
  style of unit counts. (mhrivnak@redhat.com)
- 902514 - removing NameVirtualHost because we weren't using it, and adding one
  authoritative <VirtualHost *:80> block for all plugins to use, since apache
  will only let us use one. (mhrivnak@redhat.com)
- 873782 - added non-authenticate status resource at /v2/status/
  (jason.connor@gmail.com)
- 860089 - added ability to filter tasks using ?id=...&id=...
  (jason.connor@gmail.com)
- 915795 - Fix logging import statemet in pulp-manage-db. (rbarlow@redhat.com)
- 908676 - adding pulp-v1-upgrade-selinux script to enable new selinux policy
  and relabel filesystem after v1 upgrade (skarmark@redhat.com)
- 908676 - adding obsoletes back again for pulp-selinux-server since pulp v1
  has a dependency on this package (skarmark@redhat.com)
- 909493 - adding a separate apache2.4 compatible pulp apache conf file for F18
  (skarmark@redhat.com)
- 909493 - adding a different httpd2.4 compatible pulp config file for f18
  build (skarmark@redhat.com)
- 908676 - make pulp-selinux conflict with pulp-selinux-server instead of
  obsoleting pulp-selinux-server (skarmark@redhat.com)
- 913205 - Removed config options if they aren't relevant
  (jason.dobies@redhat.com)
- 913205 - Corrected storage of feed certificates on upgrade
  (jason.dobies@redhat.com)
- 910419 - added *args and **kwargs to OPTIONS signature to handle regular
  expressions in the url path (jason.connor@gmail.com)
- 906426 - Create the upload directory if someone deletes it
  (jason.dobies@redhat.com)
- 910540 - fix file overlaps in platform packaging. (jortel@redhat.com)
- 908510 - Corrected imports to use compat layer (jason.dobies@redhat.com)
- 908082 - updated SSLRenegBufferSize in apache config to 1MB
  (skarmark@redhat.com)
- 903797 - Corrected docstring for import_units (jason.dobies@redhat.com)
- 905588 - Adding "puppet_module" as an example unit type. This should not
  become a list of every possible unit type, but it's not unreasonable here to
  include some mention of puppet modules. (mhrivnak@redhat.com)
- 880780 - Added config parsing exception to convey more information in the
  event the conf file isn't valid JSON (jason.dobies@redhat.com)
- 905548 - fix handler loading; imp.load_source() supports .py files only.
  (jortel@redhat.com)
- 903387 - remove /var/lib/pulp/(packages|repos) and /var/lib/pulp/published
  (jortel@redhat.com)
- 878234 - added consumer group itineraries and updated group content install
  apis to return a list of call requests, also added unit tests
  (skarmark@redhat.com)
- 888058 - Changed model for the client-side exception handler to be overridden
  and specified to the launcher, allowing an individual client (admin,
  consumer, future other) to customize error messages where relevant.
  (jason.dobies@redhat.com)
- 891423 - Added conduit calls to be able to create units on copy
  (jason.dobies@redhat.com)
- 894467 - Parser methods need to return the value, not just validate it
  (jason.dobies@redhat.com)
- 889893 - added detection of still queued scheduled calls and skip re-
  enqueueing with log message (jason.connor@gmail.com)
- 883938 - Bumped required version of okaara in the spec
  (jason.dobies@redhat.com)
- 885128 - Altered two more files to use the 'db' logger. (rbarlow@redhat.com)
- 885128 - pulp.plugins.loader.api should use the "db" logger.
  (rbarlow@redhat.com)
- 891423 - Added conduit calls to be able to create units on copy
  (jason.dobies@redhat.com)
- 891760 - added importer and distributor configs to kwargs and
  kwargs_blacklist to prevent logging of sensitive data
  (jason.connor@gmail.com)
- 889320 - updating relabel script to run restorecon on /var/www/pulp_puppet
  (skarmark@redhat.com)
- 889320 - adding httpd_sys_content_rw_t context to /var/www/pulp_puppet
  (skarmark@redhat.com)
- 887959 - Removing NameVirtualHost entries from plugin httpd conf files and
  adding it only at one place in main pulp.conf (skarmark@redhat.com)
- 886547 - added check for deleted schedule in scheduled call complete callback
  (jason.connor@gmail.com)
- 882412 - Re-raising PulpException upon upload error instead of always
  replacing exceptions with PulpExecutionException, the latter of which results
  in an undesirable 500 HTTP response. (mhrivnak@redhat.com)
- 875843 - added post sync/publish callbacks to cleanup importer and
  distributor instances before calls are archived (jason.connor@gmail.com)
- 769381 - Fixed delete confirmation message to be task centric
  (jason.dobies@redhat.com)
- 856762 - removing scratchpads from repo search queries (skarmark@redhat.com)
- 886148 - used new result masking to keep full consumer package profiles from
  showing up in the task list and log file (jason.connor@gmail.com)
- 856762 - removing scratchpad from the repo list --details commmand for repo,
  importer and distributor (skarmark@redhat.com)
- 883899 - added conflict detection for call request groups in the webservices
  execution wrapper module (jason.connor@gmail.com)
- 876158 - Removed unused configuration values and cleaned up wording and
  formatting of the remaining options (jason.dobies@redhat.com)
- 882403 - Flushed out the task state to user display mapping as was always the
  intention but never actually came to fruition. (jason.dobies@redhat.com)
- 882422 - added the distributor_list keyword argument to the call requets
  kwarg_blacklist to prevent it from being logged (jason.connor@gmail.com)
- 885229 - add requires: nss-tools. (jortel@redhat.com)
- 885098 - Use a separate logging config for pulp-manage-db.
  (rbarlow@redhat.com)
- 885134 - Added check to not parse an apache error as if it has the Pulp
  structure and handling in the exception middleware for it
  (jason.dobies@redhat.com)
- 867464 - Renaming modules to units and a fixing a few minor output errors
  (skarmark@redhat.com)
- 882421 - moving unit remove command into the platform from RPM extensions so
  it can be used by other extension families (mhrivnak@redhat.com)
- 877147 - added check for path type when removing orphans
  (jason.connor@gmail.com)
- 882423 - fix upload in repo controller. (jortel@redhat.com)
- 883568 - Reworded portion about recurrences (jason.dobies@redhat.com)
- 883754 - The notes option was changed to have a parser, but some code using
  it was continuing to manually parse it again, which would tank.
  (jason.dobies@redhat.com)
- 866996 - Added ability to hide the details link on association commands when
  it isn't a search. (jason.dobies@redhat.com)
- 877797 - successful call of canceling a task now returns a call report
  through the rest api (jason.connor@gmail.com)
- 867464 - updating general module upload command output (skarmark@redhat.com)
- 882424 - only have 1 task, presumedly the "main" one, in a task group update
  the last_run field (jason.connor@gmail.com)
- 883059 - update server.conf to make server_name optional
  (skarmark@redhat.com)
- 883059 - updating default server config to lookup server hostname
  (skarmark@redhat.com)
- 862187 /var/log/pulp/db.log now includes timestamps. (rbarlow@redhat.com)
- 883025 - Display note to copy qpid certificates to each consumer.
  (jortel@redhat.com)
- 880441 - Fixed call to a method that was renamed (jason.dobies@redhat.com)
- 881120 - utilized new serialize_result call report flag to hide consumer key
  when reporting the task information (jason.connor@gmail.com)
- 882428 - utilizing new call report serialize_result flag to prevent the call
  reports from being serialized and reported over the rest api
  (jason.connor@gmail.com)
- 882401 - added skipped as a recognized state to the cli parser
  (jason.connor@gmail.com)
- 862290 - Added documentation for the new ListRepositoriesCommand methods
  (jason.dobies@redhat.com)
- 881639 - more programmatic. (jortel@redhat.com)
- 881389 - fixed rpm consumer bind to raise an error on non existing repos
  (skarmark@redhat.com)
- 827620 - updated repo, repo_group, consumer and user apis to use execute
  instead of execute_ok (skarmark@redhat.com)
- 878620 - fixed task group resource to return only tasks in the group instead
  of all tasks ever run... :P (jason.connor@gmail.com)
- 866491 - Change the source repo ID validation to be a 400, not 404
  (jason.dobies@redhat.com)
- 866491 - Check for repo existence and raise a 404 if not found instead of
  leaving the task to do it (jason.dobies@redhat.com)
- 881120 - strip the private key from returned consumer object.
  (jortel@redhat.com)
- 862290 - Added support in generic list repos command for listing other
  repositories (jason.dobies@redhat.com)
- 877914 - updating old file links from selinux installation and un-
  installation (skarmark@redhat.com)
- 873786 - updating enable.sh for correct amqp ports (skarmark@redhat.com)
- 878654 - fixed error message when revoking permission from a non-existing
  user and added unit tests (skarmark@redhat.com)
- added database collection reaper system that will wake up periodically and
  remove old documents from configured collections (jason.connor@gmail.com)
- 876662 - Added middleware exception handling for when the client cannot
  resolve the server hostname (jason.dobies@redhat.com)
- 753680 - Taking this opportunity to quiet the logs a bit too
  (jason.dobies@redhat.com)
- 753680 - Increased the logging clarity and location for initialization errors
  (jason.dobies@redhat.com)
- 871858 - Implemented sync and publish status commands
  (jason.dobies@redhat.com)
- 873421 - changed a wait-time message to be more appropriate, and added a bit
  of function parameter documentation. (mhrivnak@redhat.com)
- 877170 - Added ability to ID validator to handle multiple inputs
  (jason.dobies@redhat.com)
- 877435 - Pulled the filters/order to constants and use in search
  (jason.dobies@redhat.com)
- 875606 - Added isodate and python-setuptools deps. Rolled into a quick audit
  of all the requirements and changed quite a few. There were several missing
  and several no longer applicaple. Also removed a stray import of okaara from
  within the bindings package. (mhrivnak@redhat.com)
- 874243 - return 404 when profile does not exist. (jortel@redhat.com)
- 876662 - Added pretty error message when the incorrect server hostname is
  used (jason.dobies@redhat.com)
- 876332 - add missing tags to bind itinerary. (jortel@redhat.com)

* Thu Dec 20 2012 Jeff Ortel <jortel@redhat.com> 2.0.6-1
- 887959 - Removing NameVirtualHost entries from plugin httpd conf files and
  adding it only at one place in main pulp.conf (skarmark@redhat.com)
- 886547 - added check for deleted schedule in scheduled call complete callback
  (jason.connor@gmail.com)
- 882412 - Re-raising PulpException upon upload error instead of always
  replacing exceptions with PulpExecutionException, the latter of which results
  in an undesirable 500 HTTP response. (mhrivnak@redhat.com)
- 875843 - added post sync/publish callbacks to cleanup importer and
  distributor instances before calls are archived (jason.connor@gmail.com)
- 769381 - Fixed delete confirmation message to be task centric
  (jason.dobies@redhat.com)
- 856762 - removing scratchpads from repo search queries (skarmark@redhat.com)
- 886148 - used new result masking to keep full consumer package profiles from
  showing up in the task list and log file (jason.connor@gmail.com)
- 856762 - removing scratchpad from the repo list --details commmand for repo,
  importer and distributor (skarmark@redhat.com)
- 883899 - added conflict detection for call request groups in the webservices
  execution wrapper module (jason.connor@gmail.com)
- 876158 - Removed unused configuration values and cleaned up wording and
  formatting of the remaining options (jason.dobies@redhat.com)
- 882403 - Flushed out the task state to user display mapping as was always the
  intention but never actually came to fruition. (jason.dobies@redhat.com)
- 882422 - added the distributor_list keyword argument to the call requets
  kwarg_blacklist to prevent it from being logged (jason.connor@gmail.com)
- 885229 - add requires: nss-tools. (jortel@redhat.com)
- 885098 - Use a separate logging config for pulp-manage-db.
  (rbarlow@redhat.com)
- 885134 - Added check to not parse an apache error as if it has the Pulp
  structure and handling in the exception middleware for it
  (jason.dobies@redhat.com)
- 867464 - Renaming modules to units and a fixing a few minor output errors
  (skarmark@redhat.com)
- 882421 - moving unit remove command into the platform from RPM extensions so
  it can be used by other extension families (mhrivnak@redhat.com)
- 877147 - added check for path type when removing orphans
  (jason.connor@gmail.com)
- 882423 - fix upload in repo controller. (jortel@redhat.com)
- 883568 - Reworded portion about recurrences (jason.dobies@redhat.com)
- 883754 - The notes option was changed to have a parser, but some code using
  it was continuing to manually parse it again, which would tank.
  (jason.dobies@redhat.com)
- 866996 - Added ability to hide the details link on association commands when
  it isn't a search. (jason.dobies@redhat.com)
- 877797 - successful call of canceling a task now returns a call report
  through the rest api (jason.connor@gmail.com)
- 867464 - updating general module upload command output (skarmark@redhat.com)
- 882424 - only have 1 task, presumedly the "main" one, in a task group update
  the last_run field (jason.connor@gmail.com)
- 883059 - update server.conf to make server_name optional
  (skarmark@redhat.com)
- 883059 - updating default server config to lookup server hostname
  (skarmark@redhat.com)
- 862187 /var/log/pulp/db.log now includes timestamps. (rbarlow@redhat.com)
- 883025 - Display note to copy qpid certificates to each consumer.
  (jortel@redhat.com)
- 880441 - Fixed call to a method that was renamed (jason.dobies@redhat.com)
- 881120 - utilized new serialize_result call report flag to hide consumer key
  when reporting the task information (jason.connor@gmail.com)
- 882428 - utilizing new call report serialize_result flag to prevent the call
  reports from being serialized and reported over the rest api
  (jason.connor@gmail.com)
- 882401 - added skipped as a recognized state to the cli parser
  (jason.connor@gmail.com)
- 862290 - Added documentation for the new ListRepositoriesCommand methods
  (jason.dobies@redhat.com)
- 881639 - more programmatic. (jortel@redhat.com)
- 881389 - fixed rpm consumer bind to raise an error on non existing repos
  (skarmark@redhat.com)
- 827620 - updated repo, repo_group, consumer and user apis to use execute
  instead of execute_ok (skarmark@redhat.com)
- 878620 - fixed task group resource to return only tasks in the group instead
  of all tasks ever run... :P (jason.connor@gmail.com)
- 866491 - Change the source repo ID validation to be a 400, not 404
  (jason.dobies@redhat.com)
- 866491 - Check for repo existence and raise a 404 if not found instead of
  leaving the task to do it (jason.dobies@redhat.com)
- 881120 - strip the private key from returned consumer object.
  (jortel@redhat.com)
- 862290 - Added support in generic list repos command for listing other
  repositories (jason.dobies@redhat.com)
- 877914 - updating old file links from selinux installation and un-
  installation (skarmark@redhat.com)
- 873786 - updating enable.sh for correct amqp ports (skarmark@redhat.com)
- 878654 - fixed error message when revoking permission from a non-existing
  user and added unit tests (skarmark@redhat.com)
- added database collection reaper system that will wake up periodically and
  remove old documents from configured collections (jason.connor@gmail.com)
- 876662 - Added middleware exception handling for when the client cannot
  resolve the server hostname (jason.dobies@redhat.com)
- 753680 - Taking this opportunity to quiet the logs a bit too
  (jason.dobies@redhat.com)
- 753680 - Increased the logging clarity and location for initialization errors
  (jason.dobies@redhat.com)
- 871858 - Implemented sync and publish status commands
  (jason.dobies@redhat.com)
- 873421 - changed a wait-time message to be more appropriate, and added a bit
  of function parameter documentation. (mhrivnak@redhat.com)
- 877170 - Added ability to ID validator to handle multiple inputs
  (jason.dobies@redhat.com)
- 877435 - Pulled the filters/order to constants and use in search
  (jason.dobies@redhat.com)
- 875606 - Added isodate and python-setuptools deps. Rolled into a quick audit
  of all the requirements and changed quite a few. There were several missing
  and several no longer applicaple. Also removed a stray import of okaara from
  within the bindings package. (mhrivnak@redhat.com)
- 874243 - return 404 when profile does not exist. (jortel@redhat.com)
- 876662 - Added pretty error message when the incorrect server hostname is
  used (jason.dobies@redhat.com)
- 876332 - add missing tags to bind itinerary. (jortel@redhat.com)<|MERGE_RESOLUTION|>--- conflicted
+++ resolved
@@ -28,13 +28,8 @@
 # ---- Pulp Platform -----------------------------------------------------------
 
 Name: pulp
-<<<<<<< HEAD
-Version: 2.5.2
-Release: 1%{?dist}
-=======
 Version: 2.5.3
 Release: 0.2.rc%{?dist}
->>>>>>> 8e656477
 Summary: An application for managing software content
 Group: Development/Languages
 License: GPLv2
@@ -609,15 +604,12 @@
 %endif # End selinux if block
 
 %changelog
-<<<<<<< HEAD
-=======
 * Wed Jan 28 2015 Chris Duryee <cduryee@redhat.com> 2.5.3-0.2.rc
 - Pulp rebuild
 
 * Tue Jan 20 2015 Barnaby Court <bcourt@redhat.com> 2.5.3-0.1.beta
 - Pulp rebuild
 
->>>>>>> 8e656477
 * Thu Jan 15 2015 Dennis Kliban <dkliban@redhat.com> 2.5.2-1
 - 1171278 - additional helper method for finding units (cduryee@redhat.com)
 - 1155604 - fixing incorrect formatting of a note (skarmark@redhat.com)
