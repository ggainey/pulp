Server
======

Conflicting Operations
----------------------

Pulp, by its nature, is a highly concurrent application. Operations such
as a repository sync or publish could conflict with each other if run against
the same repository at the same time. For any such operation where it is important
that a resource be effectively "locked", pulp will create a task object and put
it into a queue. Pulp then guarantees that as workers take tasks off the queue,
only one task will execute at a time for any given resource.

Recovery from Worker Failure
----------------------------

If a worker dies unexpectedly, the dispatched Pulp tasks destined for that worker will stall for
at most six minutes before being cancelled. A monitoring component inside of pulp_celerybeat
monitors all workers using heartbeats. If a worker does not heartbeat within five minutes, it is
considered missing. This check occurs once a minute, causing a maximum delay of six minutes
before a worker is considered missing by Pulp.

A missing worker has all tasks destined for it cancelled, and no new work is assigned to the
missing worker. This causes new Pulp operations dispatched to continue normally with the other
available workers. If a worker with the same name is started again after being missing, it is
added into the pool of workers as any worker starting up normally would.

Components
----------

Pulp server has several components that can be restarted individually if the
need arises. Each has a description below along with an example of how to
restart.

Apache
^^^^^^

This component is responsible for the REST API.

::

  $ sudo service httpd restart   # if you use upstart
  $ sudo systemctl restart httpd # if you use systemd

Workers
^^^^^^^

This component is responsible for performing asynchronous tasks, such as sync
and publish.

::

  $ sudo service pulp_workers restart   # if you use upstart
  $ sudo systemctl restart pulp_workers # if you use systemd

Celery Beat
^^^^^^^^^^^

This is a singleton (there must only be one celery beat process per pulp deployment)
that is responsible for queueing scheduled tasks. It also plays a role in
monitoring the availability of workers.

::

  $ sudo service pulp_celerybeat restart   # if you use upstart
  $ sudo systemctl restart pulp_celerybeat # if you use systemd

Resource Manager
^^^^^^^^^^^^^^^^

This is a singleton (there must only be one of these worker processes per pulp
deployment) celery worker that is responsible for assigning tasks to
other workers based on which resource they need to reserve. When you see log
messages about tasks that reserve and release resources, this is the worker that
performs those tasks.

::

  $ sudo service pulp_resource_manager restart   # if you use upstart
  $ sudo systemctl restart pulp_resource_manager # if you use systemd

Configuration
-------------

<<<<<<< HEAD
This section contains documentation on the configuration of the various Pulp Server components.

httpd
^^^^^

.. _crl-support:

CRL Support
~~~~~~~~~~~

Pulp used to support Certificate Revocation Lists in versions up to and including 2.4.0. Starting
with 2.4.1, the Pulp team decided not to carry their own M2Crypto build which had the patches
necessary to perform CRL checks. Instead, users can configure httpd to do this using its
SSLCARevocationFile and SSLCARevocationPath directives. See the `mod-ssl documentation`_ for more
information.

.. _mod-ssl documentation: https://httpd.apache.org/docs/2.2/mod/mod_ssl.html
=======
Plugins
^^^^^^^

Many Pulp plugins support these settings in their config files. Rather than documenting these
settings in each project repeatedly, the commonly accepted key-value pairs are documented below.

Importers
"""""""""

Most of Pulp's importers support these key-value settings in their config files:

``proxy_url``: A string in the form of scheme://host, where scheme is either ``http`` or ``https``

``proxy_port``: An integer representing the port number to use when connecting to the proxy server

``proxy_username``: If provided, Pulp will attempt to use basic auth with the proxy server using this
                    as the username

``proxy_password``: If provided, Pulp will attempt to use basic auth with the proxy server using this
                    as the password
>>>>>>> c8806f13
<|MERGE_RESOLUTION|>--- conflicted
+++ resolved
@@ -82,7 +82,6 @@
 Configuration
 -------------
 
-<<<<<<< HEAD
 This section contains documentation on the configuration of the various Pulp Server components.
 
 httpd
@@ -100,7 +99,7 @@
 information.
 
 .. _mod-ssl documentation: https://httpd.apache.org/docs/2.2/mod/mod_ssl.html
-=======
+
 Plugins
 ^^^^^^^
 
@@ -108,7 +107,7 @@
 settings in each project repeatedly, the commonly accepted key-value pairs are documented below.
 
 Importers
-"""""""""
+~~~~~~~~~
 
 Most of Pulp's importers support these key-value settings in their config files:
 
@@ -120,5 +119,4 @@
                     as the username
 
 ``proxy_password``: If provided, Pulp will attempt to use basic auth with the proxy server using this
-                    as the password
->>>>>>> c8806f13
+                    as the password